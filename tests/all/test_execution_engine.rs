use std::cell::RefCell;
use std::rc::Rc;

use inkwell::context::Context;
use inkwell::execution_engine::FunctionLookupError;
use inkwell::memory_manager::McjitMemoryManager;
use inkwell::module::Linkage;
use inkwell::targets::{CodeModel, InitializationConfig, Target};
use inkwell::{AddressSpace, IntPredicate, OptimizationLevel};

type Thunk = unsafe extern "C" fn();

#[test]
fn test_get_function_address() {
    let context = Context::create();
    // let module = context.create_module("errors_abound");
    let builder = context.create_builder();
    let void_type = context.void_type();
    let fn_type = void_type.fn_type(&[], false);

    // FIXME: LLVM's global state is leaking, causing this to fail in `cargo test` but not `cargo test test_get_function_address`
    // nor (most of the time) with `cargo test -- --test-threads LARGE_NUM`
    // assert_eq!(module.create_jit_execution_engine(OptimizationLevel::None), Err("Unable to find target for this triple (no targets are registered)".into()));
    let module = context.create_module("errors_abound");

    Target::initialize_native(&InitializationConfig::default()).expect("Failed to initialize native target");

    let execution_engine = module.create_jit_execution_engine(OptimizationLevel::None).unwrap();

    unsafe {
        assert_eq!(
            execution_engine.get_function::<Thunk>("errors").unwrap_err(),
            FunctionLookupError::FunctionNotFound
        );
    }

    let module = context.create_module("errors_abound");
    let fn_value = module.add_function("func", fn_type, None);
    let basic_block = context.append_basic_block(fn_value, "entry");

    builder.position_at_end(basic_block);
    builder.build_return(None).unwrap();

    let execution_engine = module.create_jit_execution_engine(OptimizationLevel::None).unwrap();

    unsafe {
        assert_eq!(
            execution_engine.get_function::<Thunk>("errors").unwrap_err(),
            FunctionLookupError::FunctionNotFound
        );

        assert!(execution_engine.get_function::<Thunk>("func").is_ok());
    }
}

#[test]
fn test_jit_execution_engine() {
    let context = Context::create();
    let module = context.create_module("main_module");
    let builder = context.create_builder();
    let i32_type = context.i32_type();
<<<<<<< HEAD
    #[cfg(not(any(
        feature = "llvm15-0",
        feature = "llvm16-0",
        feature = "llvm17-0",
        feature = "llvm18-0",
        feature = "llvm19-1"
    )))]
=======
    #[cfg(feature = "typed-pointers")]
>>>>>>> d7e646b1
    let i8_ptr_ptr_type = context
        .i8_type()
        .ptr_type(AddressSpace::default())
        .ptr_type(AddressSpace::default());
<<<<<<< HEAD
    #[cfg(any(
        feature = "llvm15-0",
        feature = "llvm16-0",
        feature = "llvm17-0",
        feature = "llvm18-0",
        feature = "llvm19-1"
    ))]
=======
    #[cfg(not(feature = "typed-pointers"))]
>>>>>>> d7e646b1
    let i8_ptr_ptr_type = context.ptr_type(AddressSpace::default());
    let one_i32 = i32_type.const_int(1, false);
    let three_i32 = i32_type.const_int(3, false);
    let fourtytwo_i32 = i32_type.const_int(42, false);
    let fn_type = i32_type.fn_type(&[i32_type.into(), i8_ptr_ptr_type.into()], false);
    let fn_value = module.add_function("main", fn_type, None);
    let main_argc = fn_value.get_first_param().unwrap().into_int_value();
    // let main_argv = fn_value.get_nth_param(1).unwrap();
    let check_argc = context.append_basic_block(fn_value, "check_argc");
    let check_arg3 = context.append_basic_block(fn_value, "check_arg3");
    let error1 = context.append_basic_block(fn_value, "error1");
    let success = context.append_basic_block(fn_value, "success");

    main_argc.set_name("argc");

    // If anything goes wrong, jump to returning 1
    builder.position_at_end(error1);
    builder.build_return(Some(&one_i32)).unwrap();

    // If successful, jump to returning 42
    builder.position_at_end(success);
    builder.build_return(Some(&fourtytwo_i32)).unwrap();

    // See if argc == 3
    builder.position_at_end(check_argc);

    let eq = IntPredicate::EQ;
    let argc_check = builder.build_int_compare(eq, main_argc, three_i32, "argc_cmp").unwrap();

    builder
        .build_conditional_branch(argc_check, check_arg3, error1)
        .unwrap();

    builder.position_at_end(check_arg3);
    builder.build_unconditional_branch(success).unwrap();

    Target::initialize_native(&InitializationConfig::default()).expect("Failed to initialize native target");

    let execution_engine = module
        .create_jit_execution_engine(OptimizationLevel::None)
        .expect("Could not create Execution Engine");

    let main = execution_engine
        .get_function_value("main")
        .expect("Could not find main in ExecutionEngine");

    let ret = unsafe { execution_engine.run_function_as_main(main, &["input", "bar"]) };

    assert_eq!(ret, 1, "unexpected main return code: {}", ret);

    let ret = unsafe { execution_engine.run_function_as_main(main, &["input", "bar", "baz"]) };

    assert_eq!(ret, 42, "unexpected main return code: {}", ret);
}

// #[test]
// fn test_execution_engine_empty_module() {
//     let context = Context::create();
//     let module = context.create_module("fooo");
//     let builder = context.create_builder();

//     let ee = module.create_jit_execution_engine(OptimizationLevel::None); // Segfault?
// }

#[test]
fn test_execution_engine() {
    let context = Context::create();
    let module = context.create_module("main_module");

    assert!(module.create_execution_engine().is_ok());
}

#[test]
fn test_interpreter_execution_engine() {
    let context = Context::create();
    let module = context.create_module("main_module");

    assert!(module.create_interpreter_execution_engine().is_ok());
}

#[test]

fn test_mcjit_execution_engine_with_memory_manager() {
    let mmgr = MockMemoryManager::new();
    let mmgr_for_test = mmgr.clone();

    {
        let context = Context::create();
        let module = context.create_module("main_module");
        let builder = context.create_builder();

        // Define @llvm.experimental.stackmap
        let fn_type = context
            .void_type()
            .fn_type(&[context.i64_type().into(), context.i32_type().into()], true);
        let stackmap_func = module.add_function("llvm.experimental.stackmap", fn_type, Some(Linkage::External));

        // Set up the function
        //
        // `@llvm.experimental.stackmap` a call is present, LLVM will emit a separate stackmap section,
        // causing the `allocate_data_section` callback to be invoked an additional
        // time to handle the stackmap data. Specifically:
        // ```
        // f64 test_fn() {
        // entry:
        //   call void @llvm.experimental.stackmap(i64 12345, i32 0)
        //   ret f64 64.0
        // }
        // ```
        let double = context.f64_type();
        let sig = double.fn_type(&[], false);
        let f = module.add_function("test_fn", sig, None);
        let b = context.append_basic_block(f, "entry");
        builder.position_at_end(b);

        // Create a call to the stackmap intrinsic
        // Stack maps are used by the garbage collector to find roots on the stack
        // See: https://llvm.org/docs/StackMaps.html#intrinsics
        builder
            .build_call(
                stackmap_func,
                &[
                    context.i64_type().const_int(12345, false).into(),
                    context.i32_type().const_int(0, false).into(),
                ],
                "call_stackmap",
            )
            .unwrap();

        // Insert a return statement
        let ret = double.const_float(64.0);
        builder.build_return(Some(&ret)).unwrap();

        module.verify().unwrap();

        let ee = module
            .create_mcjit_execution_engine_with_memory_manager(
                mmgr,
                OptimizationLevel::None,
                CodeModel::Default,
                false,
                false,
            )
            .unwrap();

        unsafe {
            let test_fn = ee.get_function::<unsafe extern "C" fn() -> f64>("test_fn").unwrap();
            let return_value = test_fn.call();
            assert_eq!(return_value, 64.0);
        }
    }
    // ee dropped here. Destroy should be called

    let data = mmgr_for_test.data.borrow();
    assert_eq!(1, data.code_alloc_calls);
    assert!(
        data.data_alloc_calls >= 2,
        "Expected at least 2 calls to allocate_data_section, but got {}. \
         We've observed that LLVM 5 typically calls it 3 times, while LLVM 18 often calls it only 2.",
        data.data_alloc_calls
    );
    assert_eq!(1, data.finalize_calls);
    assert_eq!(1, data.destroy_calls);
}

#[test]
fn test_create_mcjit_engine_when_already_owned() {
    let context = Context::create();
    let module = context.create_module("owned_module");

    // First engine should succeed
    let memory_manager = MockMemoryManager::new();
    let engine_result = module.create_mcjit_execution_engine_with_memory_manager(
        memory_manager,
        OptimizationLevel::None,
        CodeModel::Default,
        false,
        false,
    );
    assert!(engine_result.is_ok());

    // Second engine should fail
    let memory_manager2 = MockMemoryManager::new();
    let second_result = module.create_mcjit_execution_engine_with_memory_manager(
        memory_manager2,
        OptimizationLevel::None,
        CodeModel::Default,
        false,
        false,
    );
    assert!(
        second_result.is_err(),
        "Expected an error when creating a second ExecutionEngine on the same module"
    );
}

#[test]
fn test_add_remove_module() {
    let context = Context::create();
    let module = context.create_module("test");
    let ee = module
        .create_jit_execution_engine(OptimizationLevel::default())
        .unwrap();

    assert!(ee.add_module(&module).is_err());

    let module2 = context.create_module("mod2");

    assert!(ee.remove_module(&module2).is_err());
    assert!(ee.add_module(&module2).is_ok());
    assert!(ee.remove_module(&module).is_ok());
    assert!(ee.remove_module(&module2).is_ok());
}

// REVIEW: Global state pollution access tests cause this to pass when run individually
// but fail when multiple tests are run
// #[test]
// fn test_no_longer_segfaults() {
//     Target::initialize_amd_gpu(&InitializationConfig::default());

//     let context = Context::create();
//     let module = context.create_module("test");

//     assert_eq!(*module.create_jit_execution_engine(OptimizationLevel::default()).unwrap_err(), *CString::new("No available targets are compatible with this triple.").unwrap());

//     // REVIEW: Module is being cloned in err case... should test Module still works as expected...
// }

// #[test]
// fn test_get_function_value() {
//     let context = Context::create();
//     let builder = context.create_builder();
//     let module = context.create_module("errors_abound");
//     // let mut execution_engine = ExecutionEngine::create_jit_from_module(module, 0);
//     let mut execution_engine = module.create_jit_execution_engine(OptimizationLevel::None).unwrap();
//     let void_type = context.void_type();
//     let fn_type = void_type.fn_type(&[], false);
//     let fn_value = module.add_function("func", fn_type, None);
//     let basic_block = context.append_basic_block(&fn_value, "entry");

//     builder.position_at_end(basic_block);
//     builder.build_return(None);

//     assert_eq!(execution_engine.get_function_value("errors"), Err(FunctionLookupError::JITNotEnabled));

//     // Regain ownership of module
//     let module = execution_engine.remove_module(&module).unwrap();

//     Target::initialize_native(&InitializationConfig::default()).expect("Failed to initialize native target");

//     let execution_engine = module.create_jit_execution_engine(OptimizationLevel::None).unwrap();

//     assert_eq!(execution_engine.get_function_value("errors"), Err(FunctionLookupError::FunctionNotFound));

//     assert!(execution_engine.get_function_value("func").is_ok());
// }

// No longer necessary with explicit lifetimes
// #[test]
// fn test_previous_double_free() {
//     Target::initialize_native(&InitializationConfig::default()).unwrap();

//     let context = Context::create();
//     let module = context.create_module("sum");
//     let _ee = module.create_jit_execution_engine(OptimizationLevel::None).unwrap();

//     drop(context);
//     drop(module);
// }

// #[test]
// fn test_previous_double_free2() {
//     Target::initialize_native(&InitializationConfig::default()).unwrap();

//     let _execution_engine = {
//         let context = Context::create();
//         let module = context.create_module("sum");

//         module.create_jit_execution_engine(OptimizationLevel::None).unwrap()
//     };
// }

/// A mock memory manager that allocates memory in fixed-size pages for testing.
#[derive(Debug, Clone)]
struct MockMemoryManager {
    data: Rc<RefCell<MockMemoryManagerData>>,
}

#[derive(Debug)]
struct MockMemoryManagerData {
    fixed_capacity_bytes: usize,
    fixed_page_size: usize,

    code_buff_ptr: std::ptr::NonNull<u8>,
    code_offset: usize,

    data_buff_ptr: std::ptr::NonNull<u8>,
    data_offset: usize,

    /// Count call to callbacks for testing
    code_alloc_calls: usize,
    data_alloc_calls: usize,
    finalize_calls: usize,
    destroy_calls: usize,
}

impl MockMemoryManager {
    pub fn new() -> Self {
        let capacity_bytes = 128 * 1024;
        let page_size = unsafe { libc::sysconf(libc::_SC_PAGESIZE) as usize };

        let code_buff_ptr = unsafe {
            std::ptr::NonNull::new_unchecked(libc::mmap(
                std::ptr::null_mut(),
                capacity_bytes,
                libc::PROT_READ | libc::PROT_WRITE,
                libc::MAP_PRIVATE | libc::MAP_ANONYMOUS,
                -1,
                0,
            ) as *mut u8)
        };

        let data_buff_ptr = unsafe {
            std::ptr::NonNull::new_unchecked(libc::mmap(
                std::ptr::null_mut(),
                capacity_bytes,
                libc::PROT_READ | libc::PROT_WRITE,
                libc::MAP_PRIVATE | libc::MAP_ANONYMOUS,
                -1,
                0,
            ) as *mut u8)
        };

        Self {
            data: Rc::new(RefCell::new(MockMemoryManagerData {
                fixed_capacity_bytes: capacity_bytes,
                fixed_page_size: page_size,

                code_buff_ptr,
                code_offset: 0,

                data_buff_ptr,
                data_offset: 0,

                code_alloc_calls: 0,
                data_alloc_calls: 0,
                finalize_calls: 0,
                destroy_calls: 0,
            })),
        }
    }
}

impl McjitMemoryManager for MockMemoryManager {
    fn allocate_code_section(
        &mut self,
        size: libc::size_t,
        _alignment: libc::c_uint,
        _section_id: libc::c_uint,
        _section_name: &str,
    ) -> *mut u8 {
        let mut data = self.data.borrow_mut();
        data.code_alloc_calls += 1;

        let alloc_size = size.div_ceil(data.fixed_page_size) * data.fixed_page_size;
        let ptr = unsafe { data.code_buff_ptr.as_ptr().add(data.code_offset) };
        data.code_offset += alloc_size;

        ptr
    }

    fn allocate_data_section(
        &mut self,
        size: libc::size_t,
        _alignment: libc::c_uint,
        _section_id: libc::c_uint,
        _section_name: &str,
        _is_read_only: bool,
    ) -> *mut u8 {
        let mut data = self.data.borrow_mut();

        data.data_alloc_calls += 1;

        let alloc_size = size.div_ceil(data.fixed_page_size) * data.fixed_page_size;
        let ptr = unsafe { data.data_buff_ptr.as_ptr().add(data.data_offset) };
        data.data_offset += alloc_size;

        ptr
    }

    fn finalize_memory(&mut self) -> Result<(), String> {
        let mut data = self.data.borrow_mut();

        data.finalize_calls += 1;

        unsafe {
            libc::mprotect(
                data.code_buff_ptr.as_ptr() as *mut libc::c_void,
                data.fixed_capacity_bytes,
                libc::PROT_READ | libc::PROT_EXEC,
            );
            libc::mprotect(
                data.data_buff_ptr.as_ptr() as *mut libc::c_void,
                data.fixed_capacity_bytes,
                libc::PROT_READ | libc::PROT_WRITE,
            );
        }

        Ok(())
    }

    fn destroy(&mut self) {
        let mut data = self.data.borrow_mut();

        data.destroy_calls += 1;

        unsafe {
            libc::munmap(
                data.code_buff_ptr.as_ptr() as *mut libc::c_void,
                data.fixed_capacity_bytes,
            );
            libc::munmap(
                data.data_buff_ptr.as_ptr() as *mut libc::c_void,
                data.fixed_capacity_bytes,
            );
        }
    }
}<|MERGE_RESOLUTION|>--- conflicted
+++ resolved
@@ -59,32 +59,12 @@
     let module = context.create_module("main_module");
     let builder = context.create_builder();
     let i32_type = context.i32_type();
-<<<<<<< HEAD
-    #[cfg(not(any(
-        feature = "llvm15-0",
-        feature = "llvm16-0",
-        feature = "llvm17-0",
-        feature = "llvm18-0",
-        feature = "llvm19-1"
-    )))]
-=======
     #[cfg(feature = "typed-pointers")]
->>>>>>> d7e646b1
     let i8_ptr_ptr_type = context
         .i8_type()
         .ptr_type(AddressSpace::default())
         .ptr_type(AddressSpace::default());
-<<<<<<< HEAD
-    #[cfg(any(
-        feature = "llvm15-0",
-        feature = "llvm16-0",
-        feature = "llvm17-0",
-        feature = "llvm18-0",
-        feature = "llvm19-1"
-    ))]
-=======
     #[cfg(not(feature = "typed-pointers"))]
->>>>>>> d7e646b1
     let i8_ptr_ptr_type = context.ptr_type(AddressSpace::default());
     let one_i32 = i32_type.const_int(1, false);
     let three_i32 = i32_type.const_int(3, false);
