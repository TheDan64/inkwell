--- conflicted
+++ resolved
@@ -33,28 +33,20 @@
             feature = "llvm15-0",
             feature = "llvm16-0",
             feature = "llvm17-0",
-<<<<<<< HEAD
-            feature = "llvm18-0",
-            feature = "llvm19-1"
-=======
-            feature = "llvm18-1"
->>>>>>> d7e646b1
-        ))]
-        "",
-        #[cfg(any(
-            feature = "llvm11-0",
-            feature = "llvm12-0",
-            feature = "llvm13-0",
-            feature = "llvm14-0",
-            feature = "llvm15-0",
-            feature = "llvm16-0",
-            feature = "llvm17-0",
-<<<<<<< HEAD
-            feature = "llvm18-0",
-            feature = "llvm19-1"
-=======
-            feature = "llvm18-1"
->>>>>>> d7e646b1
+            feature = "llvm18-1",
+            feature = "llvm19-1"
+        ))]
+        "",
+        #[cfg(any(
+            feature = "llvm11-0",
+            feature = "llvm12-0",
+            feature = "llvm13-0",
+            feature = "llvm14-0",
+            feature = "llvm15-0",
+            feature = "llvm16-0",
+            feature = "llvm17-0",
+            feature = "llvm18-1",
+            feature = "llvm19-1"
         ))]
         "",
     );
@@ -127,28 +119,20 @@
             feature = "llvm15-0",
             feature = "llvm16-0",
             feature = "llvm17-0",
-<<<<<<< HEAD
-            feature = "llvm18-0",
-            feature = "llvm19-1"
-=======
-            feature = "llvm18-1"
->>>>>>> d7e646b1
-        ))]
-        "",
-        #[cfg(any(
-            feature = "llvm11-0",
-            feature = "llvm12-0",
-            feature = "llvm13-0",
-            feature = "llvm14-0",
-            feature = "llvm15-0",
-            feature = "llvm16-0",
-            feature = "llvm17-0",
-<<<<<<< HEAD
-            feature = "llvm18-0",
-            feature = "llvm19-1"
-=======
-            feature = "llvm18-1"
->>>>>>> d7e646b1
+            feature = "llvm18-1",
+            feature = "llvm19-1"
+        ))]
+        "",
+        #[cfg(any(
+            feature = "llvm11-0",
+            feature = "llvm12-0",
+            feature = "llvm13-0",
+            feature = "llvm14-0",
+            feature = "llvm15-0",
+            feature = "llvm16-0",
+            feature = "llvm17-0",
+            feature = "llvm18-1",
+            feature = "llvm19-1"
         ))]
         "",
     );
@@ -237,28 +221,20 @@
             feature = "llvm15-0",
             feature = "llvm16-0",
             feature = "llvm17-0",
-<<<<<<< HEAD
-            feature = "llvm18-0",
-            feature = "llvm19-1"
-=======
-            feature = "llvm18-1"
->>>>>>> d7e646b1
-        ))]
-        "",
-        #[cfg(any(
-            feature = "llvm11-0",
-            feature = "llvm12-0",
-            feature = "llvm13-0",
-            feature = "llvm14-0",
-            feature = "llvm15-0",
-            feature = "llvm16-0",
-            feature = "llvm17-0",
-<<<<<<< HEAD
-            feature = "llvm18-0",
-            feature = "llvm19-1"
-=======
-            feature = "llvm18-1"
->>>>>>> d7e646b1
+            feature = "llvm18-1",
+            feature = "llvm19-1"
+        ))]
+        "",
+        #[cfg(any(
+            feature = "llvm11-0",
+            feature = "llvm12-0",
+            feature = "llvm13-0",
+            feature = "llvm14-0",
+            feature = "llvm15-0",
+            feature = "llvm16-0",
+            feature = "llvm17-0",
+            feature = "llvm18-1",
+            feature = "llvm19-1"
         ))]
         "",
     );
@@ -295,28 +271,20 @@
             feature = "llvm15-0",
             feature = "llvm16-0",
             feature = "llvm17-0",
-<<<<<<< HEAD
-            feature = "llvm18-0",
-            feature = "llvm19-1"
-=======
-            feature = "llvm18-1"
->>>>>>> d7e646b1
-        ))]
-        "",
-        #[cfg(any(
-            feature = "llvm11-0",
-            feature = "llvm12-0",
-            feature = "llvm13-0",
-            feature = "llvm14-0",
-            feature = "llvm15-0",
-            feature = "llvm16-0",
-            feature = "llvm17-0",
-<<<<<<< HEAD
-            feature = "llvm18-0",
-            feature = "llvm19-1"
-=======
-            feature = "llvm18-1"
->>>>>>> d7e646b1
+            feature = "llvm18-1",
+            feature = "llvm19-1"
+        ))]
+        "",
+        #[cfg(any(
+            feature = "llvm11-0",
+            feature = "llvm12-0",
+            feature = "llvm13-0",
+            feature = "llvm14-0",
+            feature = "llvm15-0",
+            feature = "llvm16-0",
+            feature = "llvm17-0",
+            feature = "llvm18-1",
+            feature = "llvm19-1"
         ))]
         "",
     );
@@ -368,28 +336,20 @@
             feature = "llvm15-0",
             feature = "llvm16-0",
             feature = "llvm17-0",
-<<<<<<< HEAD
-            feature = "llvm18-0",
-            feature = "llvm19-1"
-=======
-            feature = "llvm18-1"
->>>>>>> d7e646b1
-        ))]
-        "",
-        #[cfg(any(
-            feature = "llvm11-0",
-            feature = "llvm12-0",
-            feature = "llvm13-0",
-            feature = "llvm14-0",
-            feature = "llvm15-0",
-            feature = "llvm16-0",
-            feature = "llvm17-0",
-<<<<<<< HEAD
-            feature = "llvm18-0",
-            feature = "llvm19-1"
-=======
-            feature = "llvm18-1"
->>>>>>> d7e646b1
+            feature = "llvm18-1",
+            feature = "llvm19-1"
+        ))]
+        "",
+        #[cfg(any(
+            feature = "llvm11-0",
+            feature = "llvm12-0",
+            feature = "llvm13-0",
+            feature = "llvm14-0",
+            feature = "llvm15-0",
+            feature = "llvm16-0",
+            feature = "llvm17-0",
+            feature = "llvm18-1",
+            feature = "llvm19-1"
         ))]
         "",
     );
@@ -427,28 +387,20 @@
             feature = "llvm15-0",
             feature = "llvm16-0",
             feature = "llvm17-0",
-<<<<<<< HEAD
-            feature = "llvm18-0",
-            feature = "llvm19-1"
-=======
-            feature = "llvm18-1"
->>>>>>> d7e646b1
-        ))]
-        "",
-        #[cfg(any(
-            feature = "llvm11-0",
-            feature = "llvm12-0",
-            feature = "llvm13-0",
-            feature = "llvm14-0",
-            feature = "llvm15-0",
-            feature = "llvm16-0",
-            feature = "llvm17-0",
-<<<<<<< HEAD
-            feature = "llvm18-0",
-            feature = "llvm19-1"
-=======
-            feature = "llvm18-1"
->>>>>>> d7e646b1
+            feature = "llvm18-1",
+            feature = "llvm19-1"
+        ))]
+        "",
+        #[cfg(any(
+            feature = "llvm11-0",
+            feature = "llvm12-0",
+            feature = "llvm13-0",
+            feature = "llvm14-0",
+            feature = "llvm15-0",
+            feature = "llvm16-0",
+            feature = "llvm17-0",
+            feature = "llvm18-1",
+            feature = "llvm19-1"
         ))]
         "",
     );
@@ -511,28 +463,20 @@
             feature = "llvm15-0",
             feature = "llvm16-0",
             feature = "llvm17-0",
-<<<<<<< HEAD
-            feature = "llvm18-0",
-            feature = "llvm19-1"
-=======
-            feature = "llvm18-1"
->>>>>>> d7e646b1
-        ))]
-        "",
-        #[cfg(any(
-            feature = "llvm11-0",
-            feature = "llvm12-0",
-            feature = "llvm13-0",
-            feature = "llvm14-0",
-            feature = "llvm15-0",
-            feature = "llvm16-0",
-            feature = "llvm17-0",
-<<<<<<< HEAD
-            feature = "llvm18-0",
-            feature = "llvm19-1"
-=======
-            feature = "llvm18-1"
->>>>>>> d7e646b1
+            feature = "llvm18-1",
+            feature = "llvm19-1"
+        ))]
+        "",
+        #[cfg(any(
+            feature = "llvm11-0",
+            feature = "llvm12-0",
+            feature = "llvm13-0",
+            feature = "llvm14-0",
+            feature = "llvm15-0",
+            feature = "llvm16-0",
+            feature = "llvm17-0",
+            feature = "llvm18-1",
+            feature = "llvm19-1"
         ))]
         "",
     );
@@ -573,28 +517,20 @@
             feature = "llvm15-0",
             feature = "llvm16-0",
             feature = "llvm17-0",
-<<<<<<< HEAD
-            feature = "llvm18-0",
-            feature = "llvm19-1"
-=======
-            feature = "llvm18-1"
->>>>>>> d7e646b1
-        ))]
-        "",
-        #[cfg(any(
-            feature = "llvm11-0",
-            feature = "llvm12-0",
-            feature = "llvm13-0",
-            feature = "llvm14-0",
-            feature = "llvm15-0",
-            feature = "llvm16-0",
-            feature = "llvm17-0",
-<<<<<<< HEAD
-            feature = "llvm18-0",
-            feature = "llvm19-1"
-=======
-            feature = "llvm18-1"
->>>>>>> d7e646b1
+            feature = "llvm18-1",
+            feature = "llvm19-1"
+        ))]
+        "",
+        #[cfg(any(
+            feature = "llvm11-0",
+            feature = "llvm12-0",
+            feature = "llvm13-0",
+            feature = "llvm14-0",
+            feature = "llvm15-0",
+            feature = "llvm16-0",
+            feature = "llvm17-0",
+            feature = "llvm18-1",
+            feature = "llvm19-1"
         ))]
         "",
     );
@@ -636,28 +572,20 @@
             feature = "llvm15-0",
             feature = "llvm16-0",
             feature = "llvm17-0",
-<<<<<<< HEAD
-            feature = "llvm18-0",
-            feature = "llvm19-1"
-=======
-            feature = "llvm18-1"
->>>>>>> d7e646b1
-        ))]
-        "",
-        #[cfg(any(
-            feature = "llvm11-0",
-            feature = "llvm12-0",
-            feature = "llvm13-0",
-            feature = "llvm14-0",
-            feature = "llvm15-0",
-            feature = "llvm16-0",
-            feature = "llvm17-0",
-<<<<<<< HEAD
-            feature = "llvm18-0",
-            feature = "llvm19-1"
-=======
-            feature = "llvm18-1"
->>>>>>> d7e646b1
+            feature = "llvm18-1",
+            feature = "llvm19-1"
+        ))]
+        "",
+        #[cfg(any(
+            feature = "llvm11-0",
+            feature = "llvm12-0",
+            feature = "llvm13-0",
+            feature = "llvm14-0",
+            feature = "llvm15-0",
+            feature = "llvm16-0",
+            feature = "llvm17-0",
+            feature = "llvm18-1",
+            feature = "llvm19-1"
         ))]
         "",
     );
