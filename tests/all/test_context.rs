--- conflicted
+++ resolved
@@ -53,27 +53,9 @@
     let i8_type = context.i8_type();
     let f32_type = context.f32_type();
     let f32_vec_type = f32_type.vec_type(3);
-<<<<<<< HEAD
-    #[cfg(not(any(
-        feature = "llvm15-0",
-        feature = "llvm16-0",
-        feature = "llvm17-0",
-        feature = "llvm18-0",
-        feature = "llvm19-1"
-    )))]
-    let f32_ptr_type = f32_type.ptr_type(AddressSpace::default());
-    #[cfg(any(
-        feature = "llvm15-0",
-        feature = "llvm16-0",
-        feature = "llvm17-0",
-        feature = "llvm18-0",
-        feature = "llvm19-1"
-    ))]
-=======
     #[cfg(feature = "typed-pointers")]
     let f32_ptr_type = f32_type.ptr_type(AddressSpace::default());
     #[cfg(not(feature = "typed-pointers"))]
->>>>>>> d7e646b1
     let f32_ptr_type = context.ptr_type(AddressSpace::default());
     let f32_array_type = f32_type.array_type(2);
     let fn_type = f32_type.fn_type(&[], false);
