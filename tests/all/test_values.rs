use inkwell::{DLLStorageClass, FloatPredicate, GlobalVisibility, ThreadLocalMode, AddressSpace};
use inkwell::attributes::AttributeLoc;
use inkwell::context::Context;
use inkwell::module::Linkage::*;
use inkwell::types::{AnyType, StringRadix, VectorType};
use inkwell::values::{AnyValue, BasicValue, InstructionOpcode::*, FIRST_CUSTOM_METADATA_KIND_ID};
#[llvm_versions(7.0..=latest)]
use inkwell::comdat::ComdatSelectionKind;

use std::convert::TryFrom;

// TODO: Test GlobalValues used as PointerValues

#[test]
fn test_linkage() {
    let context = Context::create();
    let module = context.create_module("testing");

    let void_type = context.void_type();
    let fn_type = void_type.fn_type(&[], false);

    let function = module.add_function("free_f32", fn_type, None);

    assert_eq!(function.get_type(), fn_type);
    assert!(function.get_type().get_return_type().is_none());
    assert!(fn_type.get_return_type().is_none());

    assert_eq!(function.get_linkage(), External);
}

#[test]
fn test_call_site() {
    let context = Context::create();
    let module = context.create_module("testing");
    let builder = context.create_builder();

    let void_type = context.void_type();
    let fn_type = void_type.fn_type(&[], false);

    let function = module.add_function("do_nothing", fn_type, None);

    let call_site = builder.build_call(function, &[], "to_infinity_and_beyond");

    #[cfg(not(any(feature = "llvm3-6", feature = "llvm3-7", feature = "llvm3-8")))]
    assert_eq!(call_site.count_arguments(), 0);
    assert!(!call_site.is_tail_call());

    call_site.set_tail_call(true);

    assert!(call_site.is_tail_call());

    call_site.set_tail_call(false);

    assert!(!call_site.is_tail_call());

    assert_eq!(call_site.get_call_convention(), 0);

    call_site.set_call_convention(2);

    assert_eq!(call_site.get_call_convention(), 2);

    call_site.set_alignment_attribute(AttributeLoc::Return, 16);
}

#[test]
fn test_set_get_name() {
    let context = Context::create();
    let bool_type = context.bool_type();
    let i8_type = context.i8_type();
    let i16_type = context.i16_type();
    let i32_type = context.i32_type();
    let i64_type = context.i64_type();
    let i128_type = context.i128_type();
    let f16_type = context.f16_type();
    let f32_type = context.f32_type();
    let f64_type = context.f64_type();
    let f128_type = context.f128_type();
    let array_type = f64_type.array_type(42);
    let ppc_f128_type = context.ppc_f128_type();

    let bool_val = bool_type.const_int(0, false);
    let i8_val = i8_type.const_int(0, false);
    let i16_val = i16_type.const_int(0, false);
    let i32_val = i32_type.const_int(0, false);
    let i64_val = i64_type.const_int(0, false);
    let i128_val = i128_type.const_int(0, false);
    let f16_val = f16_type.const_float(0.0);
    let f32_val = f32_type.const_float(0.0);
    let f64_val = f64_type.const_float(0.0);
    let f128_val = f128_type.const_float(0.0);
    let ptr_val = bool_type.ptr_type(AddressSpace::Generic).const_null();
    let array_val = f64_type.const_array(&[f64_val]);
    let struct_val = context.const_struct(&[i8_val.into(), f128_val.into()], false);
    let vec_val = VectorType::const_vector(&[i8_val]);
    let ppc_f128_val = ppc_f128_type.const_float(0.0);

    assert_eq!(bool_val.get_name().to_str(), Ok(""));
    assert_eq!(i8_val.get_name().to_str(), Ok(""));
    assert_eq!(i16_val.get_name().to_str(), Ok(""));
    assert_eq!(i32_val.get_name().to_str(), Ok(""));
    assert_eq!(i64_val.get_name().to_str(), Ok(""));
    assert_eq!(i128_val.get_name().to_str(), Ok(""));
    assert_eq!(f16_val.get_name().to_str(), Ok(""));
    assert_eq!(f32_val.get_name().to_str(), Ok(""));
    assert_eq!(f64_val.get_name().to_str(), Ok(""));
    assert_eq!(f128_val.get_name().to_str(), Ok(""));
    assert_eq!(ptr_val.get_name().to_str(), Ok(""));
    assert_eq!(array_val.get_name().to_str(), Ok(""));
    assert_eq!(struct_val.get_name().to_str(), Ok(""));
    assert_eq!(vec_val.get_name().to_str(), Ok(""));
    assert_eq!(ppc_f128_val.get_name().to_str(), Ok(""));

    // LLVM Gem: You can't set names on constant values, so this doesn't do anything:
    bool_val.set_name("my_val");
    i8_val.set_name("my_val2");
    i16_val.set_name("my_val3");
    i32_val.set_name("my_val4");
    i64_val.set_name("my_val5");
    i128_val.set_name("my_val6");
    f16_val.set_name("my_val7");
    f32_val.set_name("my_val8");
    f64_val.set_name("my_val9");
    f128_val.set_name("my_val10");
    ptr_val.set_name("my_val11");
    array_val.set_name("my_val12");
    struct_val.set_name("my_val13");
    vec_val.set_name("my_val14");
    ppc_f128_val.set_name("my_val14");

    assert_eq!(bool_val.get_name().to_str(), Ok(""));
    assert_eq!(i8_val.get_name().to_str(), Ok(""));
    assert_eq!(i16_val.get_name().to_str(), Ok(""));
    assert_eq!(i32_val.get_name().to_str(), Ok(""));
    assert_eq!(i64_val.get_name().to_str(), Ok(""));
    assert_eq!(i128_val.get_name().to_str(), Ok(""));
    assert_eq!(f16_val.get_name().to_str(), Ok(""));
    assert_eq!(f32_val.get_name().to_str(), Ok(""));
    assert_eq!(f64_val.get_name().to_str(), Ok(""));
    assert_eq!(f128_val.get_name().to_str(), Ok(""));
    assert_eq!(ptr_val.get_name().to_str(), Ok(""));
    assert_eq!(array_val.get_name().to_str(), Ok(""));
    assert_eq!(struct_val.get_name().to_str(), Ok(""));
    assert_eq!(vec_val.get_name().to_str(), Ok(""));
    assert_eq!(ppc_f128_val.get_name().to_str(), Ok(""));

    let void_type = context.void_type();
    let ptr_type = bool_type.ptr_type(AddressSpace::Generic);
    let struct_type = context.struct_type(&[bool_type.into()], false);
    let vec_type = bool_type.vec_type(1);

    let module = context.create_module("types");
    let builder = context.create_builder();

    // You can set names on variables, though:
    let fn_type_params = [
        bool_type.into(),
        f32_type.into(),
        struct_type.into(),
        array_type.into(),
        ptr_type.into(),
        vec_type.into(),
    ];
    let fn_type = void_type.fn_type(&fn_type_params, false);

    let function = module.add_function("do_stuff", fn_type, None);
    let basic_block = context.append_basic_block(function, "entry");

    builder.position_at_end(basic_block);

    let int_param = function.get_nth_param(0).unwrap().into_int_value();
    let float_param = function.get_nth_param(1).unwrap().into_float_value();
    let struct_param = function.get_nth_param(2).unwrap().into_struct_value();
    let array_param = function.get_nth_param(3).unwrap().into_array_value();
    let ptr_param = function.get_nth_param(4).unwrap().into_pointer_value();
    let vec_param = function.get_nth_param(5).unwrap().into_vector_value();
    let phi_val = builder.build_phi(bool_type, "phi_node");

    assert_eq!(int_param.get_name().to_str(), Ok(""));
    assert_eq!(float_param.get_name().to_str(), Ok(""));
    assert_eq!(struct_param.get_name().to_str(), Ok(""));
    assert_eq!(array_param.get_name().to_str(), Ok(""));
    assert_eq!(ptr_param.get_name().to_str(), Ok(""));
    assert_eq!(vec_param.get_name().to_str(), Ok(""));
    assert_eq!(phi_val.get_name().to_str(), Ok("phi_node"));

    int_param.set_name("my_val");
    float_param.set_name("my_val2");
    ptr_param.set_name("my_val3");
    array_param.set_name("my_val4");
    struct_param.set_name("my_val5");
    vec_param.set_name("my_val6");
    phi_val.set_name("phi");

    assert_eq!(int_param.get_name().to_str(), Ok("my_val"));
    assert_eq!(float_param.get_name().to_str(), Ok("my_val2"));
    assert_eq!(ptr_param.get_name().to_str(), Ok("my_val3"));
    assert_eq!(array_param.get_name().to_str(), Ok("my_val4"));
    assert_eq!(struct_param.get_name().to_str(), Ok("my_val5"));
    assert_eq!(vec_param.get_name().to_str(), Ok("my_val6"));
    assert_eq!(phi_val.get_name().to_str(), Ok("phi"));

    // TODO: Test globals, supposedly constant globals work?
}

#[test]
fn test_undef() {
    let context = Context::create();
    let bool_type = context.bool_type();
    let i8_type = context.i8_type();
    let i16_type = context.i16_type();
    let i32_type = context.i32_type();
    let i64_type = context.i64_type();
    let i128_type = context.i128_type();
    let f16_type = context.f16_type();
    let f32_type = context.f32_type();
    let f64_type = context.f64_type();
    let f128_type = context.f128_type();
    let array_type = f64_type.array_type(42);
    let ppc_f128_type = context.ppc_f128_type();

    assert_eq!(array_type.get_element_type().into_float_type(), f64_type);

    let bool_val = bool_type.const_int(0, false);
    let i8_val = i8_type.const_int(0, false);
    let i16_val = i16_type.const_int(0, false);
    let i32_val = i32_type.const_int(0, false);
    let i64_val = i64_type.const_int(0, false);
    let i128_val = i128_type.const_int(0, false);
    let f16_val = f16_type.const_float(0.0);
    let f32_val = f32_type.const_float(0.0);
    let f64_val = f64_type.const_float(0.0);
    let f128_val = f128_type.const_float(0.0);
    let ptr_val = bool_type.ptr_type(AddressSpace::Generic).const_null();
    let array_val = f64_type.const_array(&[f64_val]);
    let struct_val = context.const_struct(&[i8_val.into(), f128_val.into()], false);
    let vec_val = VectorType::const_vector(&[i8_val]);
    let ppc_f128_val = ppc_f128_type.const_float(0.0);

    assert!(!bool_val.is_undef());
    assert!(!i8_val.is_undef());
    assert!(!i16_val.is_undef());
    assert!(!i32_val.is_undef());
    assert!(!i64_val.is_undef());
    assert!(!i128_val.is_undef());
    assert!(!f16_val.is_undef());
    assert!(!f32_val.is_undef());
    assert!(!f64_val.is_undef());
    assert!(!f128_val.is_undef());
    assert!(!ptr_val.is_undef());
    assert!(!array_val.is_undef());
    assert!(!struct_val.is_undef());
    assert!(!vec_val.is_undef());
    assert!(!ppc_f128_val.is_undef());

    let bool_undef = bool_type.get_undef();
    let i8_undef = i8_type.get_undef();
    let i16_undef = i16_type.get_undef();
    let i32_undef = i32_type.get_undef();
    let i64_undef = i64_type.get_undef();
    let i128_undef = i128_type.get_undef();
    let f16_undef = f16_type.get_undef();
    let f32_undef = f32_type.get_undef();
    let f64_undef = f64_type.get_undef();
    let f128_undef = f128_type.get_undef();
    let ptr_undef = bool_type.ptr_type(AddressSpace::Generic).get_undef();
    let array_undef = array_type.get_undef();
    let struct_undef = context.struct_type(&[bool_type.into()], false).get_undef();
    let vec_undef = bool_type.vec_type(1).get_undef();
    let ppc_f128_undef = ppc_f128_type.get_undef();

    assert!(bool_undef.is_undef());
    assert!(i8_undef.is_undef());
    assert!(i16_undef.is_undef());
    assert!(i32_undef.is_undef());
    assert!(i64_undef.is_undef());
    assert!(i128_undef.is_undef());
    assert!(f16_undef.is_undef());
    assert!(f32_undef.is_undef());
    assert!(f64_undef.is_undef());
    assert!(f128_undef.is_undef());
    assert!(ptr_undef.is_undef());
    assert!(array_undef.is_undef());
    assert!(struct_undef.is_undef());
    assert!(vec_undef.is_undef());
    assert!(ppc_f128_undef.is_undef());
}

#[test]
fn test_consecutive_fns() {
    let context = Context::create();
    let module = context.create_module("fns");

    let void_type = context.void_type();
    let fn_type = void_type.fn_type(&[], false);

    let function = module.add_function("fn", fn_type, None);

    assert!(function.get_previous_function().is_none());
    assert!(function.get_next_function().is_none());

    let function2 = module.add_function("fn2", fn_type, None);

    assert_ne!(function, function2);

    assert!(function.get_previous_function().is_none());
    assert_eq!(function.get_next_function().unwrap(), function2);

    assert_eq!(function2.get_previous_function().unwrap(), function);
    assert!(function2.get_next_function().is_none());
}

#[test]
fn test_verify_fn() {
    let context = Context::create();
    let builder = context.create_builder();
    let module = context.create_module("fns");

    let void_type = context.void_type();
    let fn_type = void_type.fn_type(&[], false);

    let function = module.add_function("fn", fn_type, None);

    #[cfg(not(any(feature = "llvm3-9", feature = "llvm4-0", feature = "llvm5-0", feature = "llvm6-0", feature = "llvm7-0", feature = "llvm8-0", feature = "llvm9-0", feature = "llvm10-0", feature = "llvm11-0")))]
    assert!(!function.verify(false));
    // REVIEW: Why does 3.9 -> 8.0 return true here? LLVM bug? Bugfix?
    #[cfg(any(feature = "llvm3-9", feature = "llvm4-0", feature = "llvm5-0", feature = "llvm6-0", feature = "llvm7-0", feature = "llvm8-0", feature = "llvm9-0", feature = "llvm10-0", feature = "llvm11-0"))]
    assert!(function.verify(false));

    let basic_block = context.append_basic_block(function, "entry");

    builder.position_at_end(basic_block);
    builder.build_return(None);

    assert!(function.verify(false));

    // TODO: Verify other verify modes
}

#[test]
fn test_metadata() {
    let context = Context::create();
    let module = context.create_module("my_mod");

    // TODOC: From looking at the source, seem to be a bunch of predefined ones
    // and then afterwards it assigns a new value for newly requested keys.
    // REVIEW: So Maybe we could/should change the above to an enum input:
    // enum {Debug, Tbaa, ..., Custom(Cow)} which evaluates to the predefined value
    // or a new lookup

    assert_eq!(context.get_kind_id("foo"), FIRST_CUSTOM_METADATA_KIND_ID);
    assert_eq!(context.get_kind_id("bar"), FIRST_CUSTOM_METADATA_KIND_ID + 1);

    // Predefined
    assert_eq!(context.get_kind_id("dbg"), 0);
    assert_eq!(context.get_kind_id("tbaa"), 1);
    assert_eq!(context.get_kind_id("prof"), 2);
    assert_eq!(context.get_kind_id("fpmath"), 3);
    assert_eq!(context.get_kind_id("range"), 4);
    assert_eq!(context.get_kind_id("tbaa.struct"), 5);
    assert_eq!(context.get_kind_id("invariant.load"), 6);
    assert_eq!(context.get_kind_id("alias.scope"), 7);
    assert_eq!(context.get_kind_id("noalias"), 8);
    assert_eq!(context.get_kind_id("nontemporal"), 9);
    assert_eq!(context.get_kind_id("llvm.mem.parallel_loop_access"), 10);
    assert_eq!(context.get_kind_id("nonnull"), 11);

    #[cfg(not(feature = "llvm3-6"))]
    {
        assert_eq!(context.get_kind_id("dereferenceable"), 12);
        assert_eq!(context.get_kind_id("dereferenceable_or_null"), 13);
    }

    #[cfg(not(any(feature = "llvm3-6", feature = "llvm3-7")))]
    {
        assert_eq!(context.get_kind_id("make.implicit"), 14);
        assert_eq!(context.get_kind_id("unpredictable"), 15);
        assert_eq!(context.get_kind_id("invariant.group"), 16);
        assert_eq!(context.get_kind_id("align"), 17);
    }

    #[cfg(not(any(feature = "llvm3-6", feature = "llvm3-7", feature = "llvm3-8")))]
    {
        assert_eq!(context.get_kind_id("llvm.loop"), 18);
        assert_eq!(context.get_kind_id("type"), 19);
    }

    #[cfg(not(any(feature = "llvm3-6", feature = "llvm3-7", feature = "llvm3-8", feature = "llvm3-9")))]
    {
        assert_eq!(context.get_kind_id("section_prefix"), 20);
        assert_eq!(context.get_kind_id("absolute_symbol"), 21);
    }

    #[cfg(not(any(feature = "llvm3-6", feature = "llvm3-7", feature = "llvm3-8", feature = "llvm3-9", feature = "llvm4-0")))]
    {
        assert_eq!(context.get_kind_id("associated"), 22);
    }

    #[cfg(not(any(feature = "llvm3-6", feature = "llvm3-7", feature = "llvm3-8", feature = "llvm3-9", feature = "llvm4-0", feature = "llvm5-0")))]
    {
        assert_eq!(context.get_kind_id("callees"), 23);
        assert_eq!(context.get_kind_id("irr_loop"), 24);
    }

    // TODO: 7+?

    assert_eq!(module.get_global_metadata_size("my_string_md"), 0);
    assert_eq!(module.get_global_metadata("my_string_md").len(), 0);

    let md_string = context.metadata_string("lots of metadata here");

    assert_eq!(md_string.get_node_size(), 0);
    assert_eq!(md_string.get_node_values().len(), 0);
    assert_eq!(md_string.get_string_value().unwrap().to_str(), Ok("lots of metadata here"));

    let bool_type = context.bool_type();
    // let i8_type = context.i8_type();
    // let i16_type = context.i16_type();
    // let i32_type = context.i32_type();
    // let i64_type = context.i64_type();
    // let i128_type = context.i128_type();
    // let f16_type = context.f16_type();
    let f32_type = context.f32_type();
    // let f64_type = context.f64_type();
    // let f128_type = context.f128_type();
    // let array_type = f64_type.array_type(42);
    // let ppc_f128_type = context.ppc_f128_type();
    // let fn_type = bool_type.fn_type(&[i64_type.into(), array_type.into()], false);

    let bool_val = bool_type.const_int(0, false);
    // let i8_val = i8_type.const_int(0, false);
    // let i16_val = i16_type.const_int(0, false);
    // let i32_val = i32_type.const_int(0, false);
    // let i64_val = i64_type.const_int(0, false);
    // let i128_val = i128_type.const_int(0, false);
    // let f16_val = f16_type.const_float(0.0);
    let f32_val = f32_type.const_float(0.0);
    // let f64_val = f64_type.const_float(0.0);
    // let f128_val = f128_type.const_float(0.0);
    // let ppc_f128_val = ppc_f128_type.const_float(0.0);
    // let ptr_val = bool_type.ptr_type(AddressSpace::Generic).const_null();
    // let array_val = f64_type.const_array(&[f64_val]);
    // let struct_val = context.const_struct(&[i8_val.into(), f128_val.into()], false);
    // let vec_val = VectorType::const_vector(&[i8_val]);
    // let fn_val = module.add_function("my_fn", fn_type, None);

    let md_node = context.metadata_node(&[bool_val.into(), f32_val.into()]);

    let node_values = md_node.get_node_values();

    assert_eq!(md_node.get_string_value(), None);
    assert_eq!(node_values.len(), 2);
    assert_eq!(node_values[0].into_int_value(), bool_val);
    assert_eq!(node_values[1].into_float_value(), f32_val);

    module.add_global_metadata("my_md", &md_string);
    module.add_global_metadata("my_md", &md_node);

    assert_eq!(module.get_global_metadata_size("my_md"), 2);

    let global_md = module.get_global_metadata("my_md");

    assert_eq!(global_md.len(), 2);

    let (md_0, md_1) = (global_md[0].get_node_values(), global_md[1].get_node_values());

    assert_eq!(md_0.len(), 1);
    assert_eq!(md_1.len(), 2);
    assert_eq!(md_0[0].into_metadata_value().get_string_value(), md_string.get_string_value());
    assert_eq!(md_1[0].into_int_value(), bool_val);
    assert_eq!(md_1[1].into_float_value(), f32_val);

    assert_eq!(module.get_global_metadata_size("other_md"), 0);

    // REVIEW: const_null_ptr/ ptr.const_null seem to cause UB. Need to test and adapt
    // and see if they should be allowed to have metadata? Also, while we're at it we should
    // try with undef

    // REVIEW: initial has_metadata seems inconsistent. Some have it. Some don't for kind_id 0. Some sometimes have it.
    // furthermore, when they do have it, it is a SF when printing out. Unclear what can be done here. Maybe just disallow index 0?
    // assert!(bool_val.has_metadata());
    // assert!(i8_val.has_metadata());
    // assert!(i16_val.has_metadata());
    // assert!(i32_val.has_metadata());
    // assert!(i64_val.has_metadata());
    // assert!(!i128_val.has_metadata());
    // assert!(!f16_val.has_metadata());
    // assert!(!f32_val.has_metadata());
    // assert!(!f64_val.has_metadata());
    // assert!(!f128_val.has_metadata());
    // assert!(!ppc_f128_val.has_metadata());
    // assert!(ptr_val.has_metadata());
    // assert!(array_val.has_metadata());
    // assert!(struct_val.has_metadata());
    // assert!(!vec_val.has_metadata());
    // assert!(!fn_val.has_metadata());

    let builder = context.create_builder();
    let module = context.create_module("my_mod");
    let void_type = context.void_type();
    let bool_type = context.bool_type();
    let fn_type = void_type.fn_type(&[bool_type.into()], false);
    let fn_value = module.add_function("my_func", fn_type, None);

    let entry_block = context.append_basic_block(fn_value, "entry");

    builder.position_at_end(entry_block);

    let ret_instr = builder.build_return(None);

    ret_instr.set_metadata(md_string, 2);

    assert!(ret_instr.has_metadata());
    assert!(ret_instr.get_metadata(1).is_none());

    let md_node_values = ret_instr.get_metadata(2).unwrap().get_node_values();

    assert_eq!(md_node_values.len(), 1);
    assert_eq!(md_node_values[0].into_metadata_value().get_string_value(), md_string.get_string_value());

    // New Context Metadata
    let context_metadata_node = context.metadata_node(&[bool_val.into(), f32_val.into()]);
    let context_metadata_string = context.metadata_string("my_context_metadata");

    assert!(context_metadata_node.is_node());
    assert!(context_metadata_string.is_string());
}

#[test]
fn test_floats() {
    let context = Context::create();

    let f32_type = context.f32_type();
    let f64_type = context.f64_type();
    let f128_type = context.f128_type();
    let i64_type = context.i32_type();

    let f64_pi = f64_type.const_float(::std::f64::consts::PI);

    let f32_pi = f64_pi.const_truncate(f32_type);
    let f128_pi = f64_pi.const_extend(f128_type);
    let i64_pi = f64_pi.const_to_signed_int(i64_type);
    let u64_pi = f64_pi.const_to_unsigned_int(i64_type);
    let f128_pi_cast = f64_pi.const_cast(f128_type);

    assert_eq!(i64_pi.get_type(), i64_type);
    assert_eq!(u64_pi.get_type(), i64_type);
    assert_eq!(f32_pi.get_type(), f32_type);
    assert_eq!(f128_pi.get_type(), f128_type);
    assert_eq!(f128_pi_cast.get_type(), f128_type);

    // REIVEW: Why are these not FPTrunc, FPExt, FPToSI, FPToUI, BitCast instructions?
    // Only thing I can think of is that they're constants and therefore precalculated
    assert!(f32_pi.as_instruction().is_none());
    assert!(f128_pi.as_instruction().is_none());
    assert!(i64_pi.as_instruction().is_none());
    assert!(u64_pi.as_instruction().is_none());
    assert!(f128_pi_cast.as_instruction().is_none());

    let f64_one = f64_type.const_float(1.);
    let f64_two = f64_type.const_float(2.);
    let neg_two = f64_two.const_neg();

    assert_eq!(neg_two.print_to_string().to_str(), Ok("double -2.000000e+00"));

    let neg_three = neg_two.const_sub(f64_one);

    assert_eq!(neg_three.print_to_string().to_str(), Ok("double -3.000000e+00"));

    let pos_six = neg_three.const_mul(neg_two);

    assert_eq!(pos_six.print_to_string().to_str(), Ok("double 6.000000e+00"));

    let pos_eight = pos_six.const_add(f64_two);

    assert_eq!(pos_eight.print_to_string().to_str(), Ok("double 8.000000e+00"));

    let pos_four = pos_eight.const_div(f64_two);

    assert_eq!(pos_four.print_to_string().to_str(), Ok("double 4.000000e+00"));

    let rem = pos_six.const_remainder(pos_four);

    assert_eq!(rem.print_to_string().to_str(), Ok("double 2.000000e+00"));

    assert!(f64_one.const_compare(FloatPredicate::PredicateFalse, f64_two).is_null());
    assert!(!f64_one.const_compare(FloatPredicate::PredicateTrue, f64_two).is_null());
    assert!(f64_one.const_compare(FloatPredicate::OEQ, f64_two).is_null());
    assert!(f64_one.const_compare(FloatPredicate::OGT, f64_two).is_null());
    assert!(f64_one.const_compare(FloatPredicate::OGE, f64_two).is_null());
    assert!(!f64_one.const_compare(FloatPredicate::OLT, f64_two).is_null());
    assert!(!f64_one.const_compare(FloatPredicate::OLE, f64_two).is_null());
    assert!(!f64_one.const_compare(FloatPredicate::ONE, f64_two).is_null());
    assert!(f64_one.const_compare(FloatPredicate::UEQ, f64_two).is_null());
    assert!(f64_one.const_compare(FloatPredicate::UGT, f64_two).is_null());
    assert!(f64_one.const_compare(FloatPredicate::UGE, f64_two).is_null());
    assert!(!f64_one.const_compare(FloatPredicate::ULT, f64_two).is_null());
    assert!(!f64_one.const_compare(FloatPredicate::ULE, f64_two).is_null());
    assert!(!f64_one.const_compare(FloatPredicate::UNE, f64_two).is_null());
    assert!(!f64_one.const_compare(FloatPredicate::ORD, f64_two).is_null());
    assert!(f64_one.const_compare(FloatPredicate::UNO, f64_two).is_null());
}

#[test]
fn test_function_value_no_params() {
    let context = Context::create();
    let module = context.create_module("my_mod");
    let void_type = context.void_type();
    let fn_type = void_type.fn_type(&[], false);
    let fn_value = module.add_function("no_params", fn_type, None);

    assert_eq!(fn_value.get_type(), fn_type);
    assert_eq!(fn_value.count_params(), 0);
    assert_eq!(fn_value.get_param_iter().collect::<Vec<_>>().len(), 0);
    assert_eq!(fn_value.get_params().len(), 0);
    assert!(fn_value.get_first_param().is_none());
    assert!(fn_value.get_last_param().is_none());
    assert!(fn_value.get_nth_param(0).is_none());

    // Here we're able to avoid a segfault in every version except 3.8 :(
    #[cfg(not(any(feature = "llvm3-6", feature = "llvm3-8")))]
    assert!(fn_value.get_personality_function().is_none());
    #[cfg(not(any(feature = "llvm3-6", feature = "llvm3-7", feature = "llvm3-8")))]
    assert!(!fn_value.has_personality_function());
    assert!(!fn_value.is_null());
    assert!(!fn_value.is_undef());
}

#[test]
fn test_value_from_string() {
    let context = Context::create();
    let i8_type = context.i8_type();
    let i8_val = i8_type.const_int_from_string("0121", StringRadix::Decimal).unwrap();

    assert_eq!(i8_val.print_to_string().to_str(), Ok("i8 121"));

    let i8_val = i8_type.const_int_from_string("0121", StringRadix::try_from(10).unwrap()).unwrap();

    assert_eq!(i8_val.print_to_string().to_string(), "i8 121");

    assert_eq!(i8_type.const_int_from_string("", StringRadix::Binary), None);
    assert_eq!(i8_type.const_int_from_string("-", StringRadix::Binary), None);
    assert_eq!(i8_type.const_int_from_string("--1", StringRadix::Binary), None);
    assert_eq!(i8_type.const_int_from_string("2", StringRadix::Binary), None);
    assert_eq!(i8_type.const_int_from_string("2", StringRadix::Binary), None);

    // Floats
    let f64_type = context.f64_type();
    let f64_val = f64_type.const_float_from_string("3.6");

    assert_eq!(f64_val.print_to_string().to_string(), "double 3.600000e+00");

    let f64_val = f64_type.const_float_from_string("3.");

    assert_eq!(f64_val.print_to_string().to_string(), "double 3.000000e+00");

    let f64_val = f64_type.const_float_from_string("3");

    assert_eq!(f64_val.print_to_string().to_string(), "double 3.000000e+00");

    let f64_val = f64_type.const_float_from_string("");

    assert_eq!(f64_val.print_to_string().to_string(), "double 0.000000e+00");

    // TODO: We should return a Result that returns Err here.
    //let f64_val = f64_type.const_float_from_string("3.asd");
    //
    //assert_eq!(f64_val.print_to_string().to_string(), "double 0x7FF0000000000000");
}

#[test]
fn test_value_copies() {
    let context = Context::create();
    let i8_type = context.i8_type();

    let i8_value = i8_type.const_int(12, false);
    let i8_value_copy = i8_value;

    assert_eq!(i8_value, i8_value_copy);
}

#[test]
fn test_global_byte_array() {
    let context = Context::create();
    let module = context.create_module("my_mod");
    let my_str = "Hello, World";
    let i8_type = context.i8_type();
    let i8_array_type = i8_type.array_type(my_str.len() as u32);
    let global_string = module.add_global(i8_array_type, Some(AddressSpace::Generic), "message");

    let mut chars = Vec::with_capacity(my_str.len());

    for chr in my_str.bytes() {
        chars.push(i8_type.const_int(chr as u64, false));
    }

    let const_str_array = i8_type.const_array(chars.as_ref());

    global_string.set_initializer(&const_str_array);

    assert!(module.verify().is_ok());
}

#[test]
fn test_globals() {
    #[llvm_versions(7.0..=latest)]
    use inkwell::values::UnnamedAddress;

    let context = Context::create();
    let module = context.create_module("my_mod");
    let i8_type = context.i8_type();
    let i8_zero = i8_type.const_int(0, false);

    assert!(module.get_first_global().is_none());
    assert!(module.get_last_global().is_none());
    assert!(module.get_global("my_global").is_none());

    let global = module.add_global(i8_type, None, "my_global");

    #[cfg(not(any(feature = "llvm3-6", feature = "llvm3-7", feature = "llvm3-8", feature = "llvm3-9",
                  feature = "llvm4-0", feature = "llvm5-0", feature = "llvm6-0")))]
    assert_eq!(global.get_unnamed_address(), UnnamedAddress::None);
    assert!(global.get_previous_global().is_none());
    assert!(global.get_next_global().is_none());
    assert!(global.get_initializer().is_none());
    assert!(!global.is_thread_local());
    assert!(global.get_thread_local_mode().is_none());
    assert!(!global.is_constant());
    assert!(global.is_declaration());
    assert!(!global.has_unnamed_addr());
    assert!(!global.is_externally_initialized());
    assert_eq!(global.get_name().to_str(), Ok("my_global"));
<<<<<<< HEAD
    // REVIEW: Segfaults in 4.0 -> 7.0
    #[cfg(not(any(feature = "llvm4-0", feature = "llvm5-0", feature = "llvm6-0", feature = "llvm7-0", feature = "llvm8-0", feature = "llvm9-0", feature = "llvm10-0")))]
    assert_eq!(global.get_section().map(|cs| cs.to_str()), Some(Ok("")));
=======
    // REVIEW: Segfaults in 4.0 -> 11.0
    #[cfg(not(any(feature = "llvm4-0", feature = "llvm5-0", feature = "llvm6-0", feature = "llvm7-0", feature = "llvm8-0", feature = "llvm9-0", feature = "llvm10-0", feature = "llvm11-0")))]
    assert_eq!(global.get_section().to_str(), Ok(""));
>>>>>>> cdc45cdb
    assert_eq!(global.get_dll_storage_class(), DLLStorageClass::default());
    assert_eq!(global.get_visibility(), GlobalVisibility::default());
    assert_eq!(global.get_linkage(), External);
    assert_eq!(module.get_first_global().unwrap(), global);
    assert_eq!(module.get_last_global().unwrap(), global);
    assert_eq!(module.get_global("my_global").unwrap(), global);

    global.set_name("glob");

    assert_eq!(global.get_name().to_str(), Ok("glob"));
    assert_eq!(global.get_section(), None);
    assert!(module.get_global("my_global").is_none());
    assert_eq!(module.get_global("glob").unwrap(), global);

    #[cfg(not(any(feature = "llvm3-6", feature = "llvm3-7", feature = "llvm3-8", feature = "llvm3-9",
                  feature = "llvm4-0", feature = "llvm5-0", feature = "llvm6-0")))]
    global.set_unnamed_address(UnnamedAddress::Local);
    global.set_dll_storage_class(DLLStorageClass::Import);
    global.set_initializer(&i8_zero);
    global.set_thread_local_mode(Some(ThreadLocalMode::InitialExecTLSModel));
    global.set_unnamed_addr(true);
    global.set_constant(true);
    global.set_visibility(GlobalVisibility::Hidden);
    global.set_section(Some("not sure what goes here"));

    // REVIEW: Not sure why this is Global when we set it to Local
    #[cfg(not(any(feature = "llvm3-6", feature = "llvm3-7", feature = "llvm3-8", feature = "llvm3-9",
                  feature = "llvm4-0", feature = "llvm5-0", feature = "llvm6-0")))]
    assert_eq!(global.get_unnamed_address(), UnnamedAddress::Global);
    assert_eq!(global.get_dll_storage_class(), DLLStorageClass::Import);
    assert_eq!(global.get_initializer().unwrap().into_int_value(), i8_zero);
    assert_eq!(global.get_visibility(), GlobalVisibility::Hidden);
    assert_eq!(global.get_thread_local_mode().unwrap(), ThreadLocalMode::InitialExecTLSModel);
    assert!(global.is_thread_local());
    assert!(global.has_unnamed_addr());
    assert!(global.is_constant());
    assert!(!global.is_declaration());
    assert_eq!(global.get_section().map(|cs| cs.to_str()), Some(Ok("not sure what goes here")));

    global.set_section(None);

    assert_eq!(global.get_section(), None);

    // Either linkage is non-local or visibility is default.
    global.set_visibility(GlobalVisibility::Default);
    global.set_linkage(Private);

    assert_eq!(global.get_linkage(), Private);

    #[cfg(not(any(feature = "llvm3-6", feature = "llvm3-7", feature = "llvm3-8", feature = "llvm3-9",
                  feature = "llvm4-0", feature = "llvm5-0", feature = "llvm6-0")))]
    global.set_unnamed_address(UnnamedAddress::Global);
    global.set_dll_storage_class(DLLStorageClass::Export);
    global.set_thread_local(false);
    global.set_linkage(External);
    global.set_visibility(GlobalVisibility::Protected);

    #[cfg(not(any(feature = "llvm3-6", feature = "llvm3-7", feature = "llvm3-8", feature = "llvm3-9",
                  feature = "llvm4-0", feature = "llvm5-0", feature = "llvm6-0")))]
    assert_eq!(global.get_unnamed_address(), UnnamedAddress::Global);
    assert!(!global.is_thread_local());
    assert_eq!(global.get_visibility(), GlobalVisibility::Protected);

    global.set_thread_local(true);

    assert_eq!(global.get_dll_storage_class(), DLLStorageClass::Export);
    assert!(global.is_thread_local());
    assert_eq!(global.get_thread_local_mode().unwrap(), ThreadLocalMode::GeneralDynamicTLSModel);

    global.set_thread_local_mode(Some(ThreadLocalMode::LocalExecTLSModel));

    assert_eq!(global.get_thread_local_mode().unwrap(), ThreadLocalMode::LocalExecTLSModel);

    global.set_thread_local_mode(Some(ThreadLocalMode::LocalDynamicTLSModel));

    assert_eq!(global.get_thread_local_mode().unwrap(), ThreadLocalMode::LocalDynamicTLSModel);

    global.set_thread_local_mode(None);

    assert!(global.get_thread_local_mode().is_none());

    let global2 = module.add_global(i8_type, Some(AddressSpace::Const), "my_global2");

    assert_eq!(global2.get_previous_global().unwrap(), global);
    assert_eq!(global.get_next_global().unwrap(), global2);
    assert_eq!(module.get_first_global().unwrap(), global);
    assert_eq!(module.get_last_global().unwrap(), global2);
    assert_eq!(module.get_global("my_global2").unwrap(), global2);
    assert!(!global.is_declaration());
    assert!(!global.is_externally_initialized());
    assert_eq!(global.get_alignment(), 0);

    global.set_alignment(4);

    assert_eq!(global.get_alignment(), 4);

    global2.set_externally_initialized(true);

    // REVIEW: This doesn't seem to work. LLVM bug?
    assert!(global2.is_externally_initialized());

    #[cfg(not(any(feature = "llvm3-6", feature = "llvm3-7", feature = "llvm3-8", feature = "llvm3-9",
                  feature = "llvm4-0", feature = "llvm5-0", feature = "llvm6-0")))]
    {
        assert!(global.get_comdat().is_none());

        let comdat = module.get_or_insert_comdat("my_comdat");

        assert!(global.get_comdat().is_none());

        global.set_comdat(comdat);

        assert_eq!(comdat, global.get_comdat().unwrap());
        assert_eq!(comdat.get_selection_kind(), ComdatSelectionKind::Any);

        comdat.set_selection_kind(ComdatSelectionKind::Largest);

        assert_eq!(comdat.get_selection_kind(), ComdatSelectionKind::Largest);
    }

    unsafe {
        global.delete();
    }
}

#[test]
fn test_phi_values() {
    let context = Context::create();
    let builder = context.create_builder();
    let module = context.create_module("my_mod");
    let void_type = context.void_type();
    let bool_type = context.bool_type();
    let fn_type = void_type.fn_type(&[bool_type.into()], false);
    let fn_value = module.add_function("my_func", fn_type, None);

    assert!(fn_value.as_global_value().is_declaration());

    let entry_block = context.append_basic_block(fn_value, "entry");
    let then_block = context.append_basic_block(fn_value, "then");
    let else_block = context.append_basic_block(fn_value, "else");

    assert!(!fn_value.as_global_value().is_declaration());

    builder.position_at_end(entry_block);

    let false_val = bool_type.const_int(0, false);
    let true_val = bool_type.const_int(1, false);
    let phi = builder.build_phi(bool_type, "if");

    assert!(!phi.is_null());
    assert!(!phi.is_undef());
    assert!(phi.as_basic_value().is_int_value());
    assert_eq!(phi.as_instruction().get_opcode(), Phi);
    assert_eq!(phi.count_incoming(), 0);
    assert_eq!(phi.print_to_string().to_str(), Ok("  %if = phi i1 "));

    phi.add_incoming(&[
        (&false_val, then_block),
        (&true_val, else_block),
    ]);

    assert_eq!(phi.count_incoming(), 2);
    assert_eq!(phi.print_to_string().to_str(), Ok("  %if = phi i1 [ false, %then ], [ true, %else ]"));

    let (then_val, then_bb) = phi.get_incoming(0).unwrap();
    let (else_val, else_bb) = phi.get_incoming(1).unwrap();

    assert_eq!(then_val.into_int_value(), false_val);
    assert_eq!(else_val.into_int_value(), true_val);
    assert_eq!(then_bb, then_block);
    assert_eq!(else_bb, else_block);
    assert!(phi.get_incoming(2).is_none());
}

#[test]
fn test_allocations() {
    let context = Context::create();
    let builder = context.create_builder();
    let module = context.create_module("my_mod");
    let void_type = context.void_type();
    let i32_type = context.i32_type();
    let unsized_type = context.opaque_struct_type("my_struct");
    let i32_three = i32_type.const_int(3, false);
    let fn_type = void_type.fn_type(&[], false);
    let fn_value = module.add_function("my_func", fn_type, None);
    let entry_block = context.append_basic_block(fn_value, "entry");

    builder.position_at_end(entry_block);

    // REVIEW: Alloca (and possibly malloc) seem to be prone to segfaulting
    // when called with a builder that isn't positioned. I wonder if other
    // builder methods have this problem? We could make builder subtypes:
    // Builder<HasPosition>, Builder<NoPosition> and only define most
    // methods on positioned variant if so. But leave positioning methods
    // on both?

    let stack_ptr = builder.build_alloca(i32_type, "stack_ptr");

    assert_eq!(stack_ptr.get_type().print_to_string().to_str(), Ok("i32*"));

    let stack_array = builder.build_array_alloca(i32_type, i32_three, "stack_array");

    assert_eq!(stack_array.get_type().print_to_string().to_str(), Ok("i32*"));

    let heap_ptr = builder.build_malloc(i32_type, "heap_ptr");

    assert!(heap_ptr.is_ok());
    assert_eq!(heap_ptr.unwrap().get_type().print_to_string().to_str(), Ok("i32*"));

    let heap_array = builder.build_array_malloc(i32_type, i32_three, "heap_array");

    assert!(heap_array.is_ok());
    assert_eq!(heap_array.unwrap().get_type().print_to_string().to_str(), Ok("i32*"));

    let bad_malloc_res = builder.build_malloc(unsized_type, "");

    assert!(bad_malloc_res.is_err());

    let bad_array_malloc_res = builder.build_array_malloc(unsized_type, i32_three, "");

    assert!(bad_array_malloc_res.is_err());
}

#[test]
fn test_string_values() {
    let context = Context::create();
    let string = context.const_string(b"my_string", false);
    let string_null = context.const_string(b"my_string", true);

    assert_eq!(string.print_to_string().to_string(), "[9 x i8] c\"my_string\"");
    assert_eq!(string_null.print_to_string().to_string(), "[10 x i8] c\"my_string\\00\"");
    assert!(string.is_const_string());
    assert!(string_null.is_const_string());

    let i8_type = context.i8_type();
    let string = context.const_string(b"my_string", false);
    let string_null = context.const_string(b"my_string", true);

    assert!(!string.is_constant_vector());
    assert!(!string_null.is_constant_vector());
    assert!(!string.is_constant_data_vector());
    assert!(!string_null.is_constant_data_vector());

    assert_eq!(string.print_to_string().to_string(), "[9 x i8] c\"my_string\"");
    assert_eq!(string_null.print_to_string().to_string(), "[10 x i8] c\"my_string\\00\"");
    assert!(string.is_const_string());
    assert!(string_null.is_const_string());
    assert_eq!(string.get_type().get_element_type().into_int_type(), i8_type);
    assert_eq!(string_null.get_type().get_element_type().into_int_type(), i8_type);
    assert_eq!(string.get_string_constant().to_str(), Ok("my_string"));
    assert_eq!(string_null.get_string_constant().to_str(), Ok("my_string"));

    let i8_val = i8_type.const_int(33, false);
    let i8_val2 = i8_type.const_int(43, false);
    let non_string_vec_i8 = VectorType::const_vector(&[i8_val, i8_val2]);

    // TODOC: Will still interpret vec as string even if not generated with const_string:
    assert_eq!(non_string_vec_i8.get_string_constant().to_str(), Ok("!+"));

    let i32_type = context.i32_type();
    let i32_val = i32_type.const_int(33, false);
    let i32_val2 = i32_type.const_int(43, false);
    let non_string_vec_i32 = VectorType::const_vector(&[i32_val, i32_val2, i32_val2]);

    // TODOC: Will still interpret vec with non i8 but in unexpected ways:
    // We may want to restrict this to VectorValue<IntValue<i8>>...
    assert_eq!(non_string_vec_i32.get_string_constant().to_str(), Ok("!"));

    // TODO: Test get_string_constant on non const...
}

#[test]
fn test_consts() {
    let context = Context::create();
    let bool_type = context.bool_type();
    let i8_type = context.i8_type();
    let i16_type = context.i16_type();
    let i32_type = context.i32_type();
    let i64_type = context.i64_type();
    let i128_type = context.i128_type();
    let f16_type = context.f16_type();
    let f32_type = context.f32_type();
    let f64_type = context.f64_type();
    let f128_type = context.f128_type();
    let ppc_f128_type = context.ppc_f128_type();
    let bool_val = bool_type.const_all_ones();
    let i8_val = i8_type.const_all_ones();
    let i16_val = i16_type.const_all_ones();
    let i32_val = i32_type.const_all_ones();
    let i64_val = i64_type.const_all_ones();
    let i128_val = i128_type.const_all_ones();
    let f16_val = f16_type.const_float(1.2);
    let f32_val = f32_type.const_float(3.4);
    let f64_val = f64_type.const_float(5.6);
    let f128_val = f128_type.const_float(7.8);
    let ppc_f128_val = ppc_f128_type.const_float(9.0);
    let vec_val = VectorType::const_vector(&[i8_val]);
    let array_val = i8_type.const_array(&[i8_val]);
    let arbitrary_precision_int = i64_type.const_int_arbitrary_precision(&[1, 2]);

    assert!(bool_val.is_const());
    assert!(i8_val.is_const());
    assert!(i16_val.is_const());
    assert!(i32_val.is_const());
    assert!(i64_val.is_const());
    assert!(i128_val.is_const());
    assert!(f16_val.is_const());
    assert!(f32_val.is_const());
    assert!(f64_val.is_const());
    assert!(f128_val.is_const());
    assert!(ppc_f128_val.is_const());
    assert!(vec_val.is_const());
    assert!(array_val.is_const());
    assert!(arbitrary_precision_int.is_const());

    assert_eq!(arbitrary_precision_int.print_to_string().to_str(), Ok("i64 1"));

    assert!(!vec_val.is_const_string());
    assert!(!vec_val.is_constant_vector());
    assert!(vec_val.is_constant_data_vector());

    assert_eq!(bool_val.get_zero_extended_constant(), Some(1));
    assert_eq!(i8_val.get_zero_extended_constant(), Some(u8::max_value() as u64));
    assert_eq!(i16_val.get_zero_extended_constant(), Some(u16::max_value() as u64));
    assert_eq!(i32_val.get_zero_extended_constant(), Some(u32::max_value() as u64));
    assert_eq!(i64_val.get_zero_extended_constant(), Some(u64::max_value() as u64));
    assert_eq!(i128_val.get_zero_extended_constant(), None);

    assert_eq!(bool_val.get_sign_extended_constant(), Some(-1));
    assert_eq!(i8_val.get_sign_extended_constant(), Some(-1));
    assert_eq!(i16_val.get_sign_extended_constant(), Some(-1));
    assert_eq!(i32_val.get_sign_extended_constant(), Some(-1));
    assert_eq!(i64_val.get_sign_extended_constant(), Some(-1));
    assert_eq!(i128_val.get_sign_extended_constant(), None);

    assert_eq!(f16_val.get_constant(), Some((1.2001953125, false)));
    assert_eq!(f32_val.get_constant(), Some((3.4000000953674316, false)));
    assert_eq!(f64_val.get_constant(), Some((5.6, false)));
    assert_eq!(f128_val.get_constant(), Some((7.8, false)));
    assert_eq!(ppc_f128_val.get_constant(), Some((9.0, false)));

    // Non const test
    let builder = context.create_builder();
    let module = context.create_module("fns");
    let void_type = context.void_type();
    let fn_type = void_type.fn_type(&[i32_type.into(), f32_type.into()], false);
    let function = module.add_function("fn", fn_type, None);
    let basic_block = context.append_basic_block(function, "entry");

    builder.position_at_end(basic_block);

    let i32_param = function.get_first_param().unwrap().into_int_value();
    let f32_param = function.get_nth_param(1).unwrap().into_float_value();

    assert!(i32_param.get_zero_extended_constant().is_none());
    assert!(f32_param.get_constant().is_none());
}

#[test]
fn test_function_value_to_global_to_pointer() {
    let context = Context::create();
    let builder = context.create_builder();
    let module = context.create_module("my_mod");
    let void_type = context.void_type();
    let fn_type = void_type.fn_type(&[], false);
    let fn_value = module.add_function("my_func", fn_type, None);

    let fn_global_value = fn_value.as_global_value();

    assert!(fn_global_value.is_declaration());

    let bb = context.append_basic_block(fn_value, "entry");

    builder.position_at_end(bb);
    builder.build_return(None);

    assert!(!fn_global_value.is_declaration());
    assert_eq!(fn_global_value.get_dll_storage_class(), DLLStorageClass::Default);

    fn_global_value.set_dll_storage_class(DLLStorageClass::Export);

    assert_eq!(fn_global_value.get_dll_storage_class(), DLLStorageClass::Export);
    assert!(fn_global_value.get_thread_local_mode().is_none());
    assert_eq!(fn_global_value.get_visibility(), GlobalVisibility::Default);

    let fn_ptr_value = fn_global_value.as_pointer_value();
    let _fn_ptr_type = fn_ptr_value.get_type();

    assert!(!fn_ptr_value.is_null());
    assert_eq!(fn_ptr_value.get_name().to_str(), Ok("my_func"));
    assert!(module.verify().is_ok());
}

#[test]
#[should_panic]
fn test_non_fn_ptr_called() {
    let context = Context::create();
    let builder = context.create_builder();
    let module = context.create_module("my_mod");
    let i8_type = context.i8_type();
    let i8_ptr_type = i8_type.ptr_type(AddressSpace::Generic);
    let fn_type = i8_type.fn_type(&[i8_ptr_type.into()], false);
    let fn_value = module.add_function("my_func", fn_type, None);
    let bb = context.append_basic_block(fn_value, "entry");
    let i8_ptr_param = fn_value.get_first_param().unwrap().into_pointer_value();

    builder.position_at_end(bb);
    builder.build_call(i8_ptr_param, &[], "call");
    builder.build_return(None);

    assert!(module.verify().is_ok());
}

#[test]
fn test_vectors() {
    let context = Context::create();
    let builder = context.create_builder();
    let module = context.create_module("my_mod");
    let i32_type = context.i32_type();
    let i32_zero = i32_type.const_int(0, false);
    let i32_seven = i32_type.const_int(7, false);
    let vec_type = i32_type.vec_type(2);
    let fn_type = i32_type.fn_type(&[vec_type.into()], false);
    let fn_value = module.add_function("my_func", fn_type, None);
    let bb = context.append_basic_block(fn_value, "entry");
    let vector_param = fn_value.get_first_param().unwrap().into_vector_value();

    builder.position_at_end(bb);
    builder.build_insert_element(vector_param, i32_seven, i32_zero, "insert");

    let extracted = builder.build_extract_element(vector_param, i32_zero, "extract");

    builder.build_return(Some(&extracted));

    assert!(module.verify().is_ok());
}

#[test]
fn test_aggregate_returns() {
    let context = Context::create();
    let builder = context.create_builder();
    let module = context.create_module("my_mod");
    let i32_type = context.i32_type();
    let i32_ptr_type = i32_type.ptr_type(AddressSpace::Local);
    let i32_three = i32_type.const_int(3, false);
    let i32_seven = i32_type.const_int(7, false);
    let struct_type = context.struct_type(&[i32_type.into(), i32_type.into()], false);
    let fn_type = struct_type.fn_type(&[i32_ptr_type.into(), i32_ptr_type.into()], false);
    let fn_value = module.add_function("my_func", fn_type, None);
    let bb = context.append_basic_block(fn_value, "entry");
    let ptr_param1 = fn_value.get_first_param().unwrap().into_pointer_value();
    let ptr_param2 = fn_value.get_nth_param(1).unwrap().into_pointer_value();

    builder.position_at_end(bb);
    builder.build_ptr_diff(ptr_param1, ptr_param2, "diff");
    builder.build_aggregate_return(&[i32_three.into(), i32_seven.into()]);

    assert!(module.verify().is_ok());
}

#[test]
fn test_constant_expression() {
    let context = Context::create();
    let builder = context.create_builder();
    let module = context.create_module("my_mod");

    let i32_type = context.i32_type();
    let void_type = context.void_type();
    let fn_type = void_type.fn_type(&[], false);

    let function = module.add_function("", fn_type, None);
    let expr = builder.build_ptr_to_int(function.as_global_value().as_pointer_value(), i32_type, "");

    assert!(expr.is_const());
    assert!(!expr.is_constant_int());
}<|MERGE_RESOLUTION|>--- conflicted
+++ resolved
@@ -729,15 +729,9 @@
     assert!(!global.has_unnamed_addr());
     assert!(!global.is_externally_initialized());
     assert_eq!(global.get_name().to_str(), Ok("my_global"));
-<<<<<<< HEAD
-    // REVIEW: Segfaults in 4.0 -> 7.0
-    #[cfg(not(any(feature = "llvm4-0", feature = "llvm5-0", feature = "llvm6-0", feature = "llvm7-0", feature = "llvm8-0", feature = "llvm9-0", feature = "llvm10-0")))]
-    assert_eq!(global.get_section().map(|cs| cs.to_str()), Some(Ok("")));
-=======
     // REVIEW: Segfaults in 4.0 -> 11.0
     #[cfg(not(any(feature = "llvm4-0", feature = "llvm5-0", feature = "llvm6-0", feature = "llvm7-0", feature = "llvm8-0", feature = "llvm9-0", feature = "llvm10-0", feature = "llvm11-0")))]
-    assert_eq!(global.get_section().to_str(), Ok(""));
->>>>>>> cdc45cdb
+    assert_eq!(global.get_section().map(|cs| cs.to_str()), Some(Ok("")));
     assert_eq!(global.get_dll_storage_class(), DLLStorageClass::default());
     assert_eq!(global.get_visibility(), GlobalVisibility::default());
     assert_eq!(global.get_linkage(), External);
