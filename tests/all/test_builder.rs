--- conflicted
+++ resolved
@@ -47,27 +47,9 @@
     let function3 = module.add_function("call_fn", fn_type2, None);
     let basic_block3 = context.append_basic_block(function3, "entry");
     let fn_ptr = function3.as_global_value().as_pointer_value();
-<<<<<<< HEAD
-    #[cfg(not(any(
-        feature = "llvm15-0",
-        feature = "llvm16-0",
-        feature = "llvm17-0",
-        feature = "llvm18-0",
-        feature = "llvm19-1"
-    )))]
+    #[cfg(feature = "typed-pointers")]
     let fn_ptr_type = fn_ptr.get_type();
-    #[cfg(any(
-        feature = "llvm15-0",
-        feature = "llvm16-0",
-        feature = "llvm17-0",
-        feature = "llvm18-0",
-        feature = "llvm19-1"
-    ))]
-=======
-    #[cfg(feature = "typed-pointers")]
-    let fn_ptr_type = fn_ptr.get_type();
-    #[cfg(not(feature = "typed-pointers"))]
->>>>>>> d7e646b1
+    #[cfg(not(feature = "typed-pointers"))]
     let fn_ptr_type = context.ptr_type(AddressSpace::default());
 
     builder.position_at_end(basic_block3);
@@ -78,17 +60,7 @@
 
     #[cfg(feature = "typed-pointers")]
     let load = builder.build_load(alloca, "load").unwrap().into_pointer_value();
-<<<<<<< HEAD
-    #[cfg(any(
-        feature = "llvm15-0",
-        feature = "llvm16-0",
-        feature = "llvm17-0",
-        feature = "llvm18-0",
-        feature = "llvm19-1"
-    ))]
-=======
-    #[cfg(not(feature = "typed-pointers"))]
->>>>>>> d7e646b1
+    #[cfg(not(feature = "typed-pointers"))]
     let load = builder
         .build_load(fn_ptr_type, alloca, "load")
         .unwrap()
@@ -112,12 +84,8 @@
         feature = "llvm15-0",
         feature = "llvm16-0",
         feature = "llvm17-0",
-<<<<<<< HEAD
-        feature = "llvm18-0",
+        feature = "llvm18-1",
         feature = "llvm19-1"
-=======
-        feature = "llvm18-1"
->>>>>>> d7e646b1
     ))]
     builder.build_indirect_call(fn_type2, load, &[], "call").unwrap();
     builder.build_return(None).unwrap();
@@ -181,27 +149,9 @@
         };
 
         // type of an exception in C++
-<<<<<<< HEAD
-        #[cfg(not(any(
-            feature = "llvm15-0",
-            feature = "llvm16-0",
-            feature = "llvm17-0",
-            feature = "llvm18-0",
-            feature = "llvm19-1"
-        )))]
-        let i8_ptr_type = context.i32_type().ptr_type(AddressSpace::default());
-        #[cfg(any(
-            feature = "llvm15-0",
-            feature = "llvm16-0",
-            feature = "llvm17-0",
-            feature = "llvm18-0",
-            feature = "llvm19-1"
-        ))]
-=======
         #[cfg(feature = "typed-pointers")]
         let i8_ptr_type = context.i32_type().ptr_type(AddressSpace::default());
         #[cfg(not(feature = "typed-pointers"))]
->>>>>>> d7e646b1
         let i8_ptr_type = context.ptr_type(AddressSpace::default());
         let i32_type = context.i32_type();
         let exception_type = context.struct_type(&[i8_ptr_type.into(), i32_type.into()], false);
@@ -273,27 +223,9 @@
         };
 
         // type of an exception in C++
-<<<<<<< HEAD
-        #[cfg(not(any(
-            feature = "llvm15-0",
-            feature = "llvm16-0",
-            feature = "llvm17-0",
-            feature = "llvm18-0",
-            feature = "llvm19-1"
-        )))]
-        let i8_ptr_type = context.i32_type().ptr_type(AddressSpace::default());
-        #[cfg(any(
-            feature = "llvm15-0",
-            feature = "llvm16-0",
-            feature = "llvm17-0",
-            feature = "llvm18-0",
-            feature = "llvm19-1"
-        ))]
-=======
         #[cfg(feature = "typed-pointers")]
         let i8_ptr_type = context.i32_type().ptr_type(AddressSpace::default());
         #[cfg(not(feature = "typed-pointers"))]
->>>>>>> d7e646b1
         let i8_ptr_type = context.ptr_type(AddressSpace::default());
         let i32_type = context.i32_type();
         let exception_type = context.struct_type(&[i8_ptr_type.into(), i32_type.into()], false);
@@ -369,27 +301,9 @@
         };
 
         // type of an exception in C++
-<<<<<<< HEAD
-        #[cfg(not(any(
-            feature = "llvm15-0",
-            feature = "llvm16-0",
-            feature = "llvm17-0",
-            feature = "llvm18-0",
-            feature = "llvm19-1"
-        )))]
-        let i8_ptr_type = context.i32_type().ptr_type(AddressSpace::default());
-        #[cfg(any(
-            feature = "llvm15-0",
-            feature = "llvm16-0",
-            feature = "llvm17-0",
-            feature = "llvm18-0",
-            feature = "llvm19-1"
-        ))]
-=======
         #[cfg(feature = "typed-pointers")]
         let i8_ptr_type = context.i32_type().ptr_type(AddressSpace::default());
         #[cfg(not(feature = "typed-pointers"))]
->>>>>>> d7e646b1
         let i8_ptr_type = context.ptr_type(AddressSpace::default());
         let i32_type = context.i32_type();
         let exception_type = context.struct_type(&[i8_ptr_type.into(), i32_type.into()], false);
@@ -435,27 +349,9 @@
     // }
 
     let i8_type = context.i8_type();
-<<<<<<< HEAD
-    #[cfg(not(any(
-        feature = "llvm15-0",
-        feature = "llvm16-0",
-        feature = "llvm17-0",
-        feature = "llvm18-0",
-        feature = "llvm19-1"
-    )))]
+    #[cfg(feature = "typed-pointers")]
     let i8_ptr_type = context.i32_type().ptr_type(AddressSpace::default());
-    #[cfg(any(
-        feature = "llvm15-0",
-        feature = "llvm16-0",
-        feature = "llvm17-0",
-        feature = "llvm18-0",
-        feature = "llvm19-1"
-    ))]
-=======
-    #[cfg(feature = "typed-pointers")]
-    let i8_ptr_type = context.i32_type().ptr_type(AddressSpace::default());
-    #[cfg(not(feature = "typed-pointers"))]
->>>>>>> d7e646b1
+    #[cfg(not(feature = "typed-pointers"))]
     let i8_ptr_type = context.ptr_type(AddressSpace::default());
     let i64_type = context.i64_type();
     let fn_type = i8_type.fn_type(&[i8_ptr_type.into()], false);
@@ -490,17 +386,7 @@
         .unwrap();
     #[cfg(feature = "typed-pointers")]
     let index1 = builder.build_load(new_ptr, "deref").unwrap();
-<<<<<<< HEAD
-    #[cfg(any(
-        feature = "llvm15-0",
-        feature = "llvm16-0",
-        feature = "llvm17-0",
-        feature = "llvm18-0",
-        feature = "llvm19-1"
-    ))]
-=======
-    #[cfg(not(feature = "typed-pointers"))]
->>>>>>> d7e646b1
+    #[cfg(not(feature = "typed-pointers"))]
     let index1 = builder.build_load(i8_ptr_type, new_ptr, "deref").unwrap();
 
     builder.build_return(Some(&index1)).unwrap();
@@ -542,17 +428,7 @@
         .unwrap();
     #[cfg(feature = "typed-pointers")]
     let index1 = builder.build_load(new_ptr, "deref").unwrap();
-<<<<<<< HEAD
-    #[cfg(any(
-        feature = "llvm15-0",
-        feature = "llvm16-0",
-        feature = "llvm17-0",
-        feature = "llvm18-0",
-        feature = "llvm19-1"
-    ))]
-=======
-    #[cfg(not(feature = "typed-pointers"))]
->>>>>>> d7e646b1
+    #[cfg(not(feature = "typed-pointers"))]
     let index1 = builder.build_load(i8_ptr_type, new_ptr, "deref").unwrap();
 
     builder.build_return(Some(&index1)).unwrap();
@@ -1189,27 +1065,9 @@
     let context = Context::create();
     let module = context.create_module("test");
     let int32_vec_type = context.i32_type().vec_type(4);
-<<<<<<< HEAD
-    #[cfg(not(any(
-        feature = "llvm15-0",
-        feature = "llvm16-0",
-        feature = "llvm17-0",
-        feature = "llvm18-0",
-        feature = "llvm19-1"
-    )))]
+    #[cfg(feature = "typed-pointers")]
     let i8_ptr_vec_type = context.i8_type().ptr_type(AddressSpace::default()).vec_type(4);
-    #[cfg(any(
-        feature = "llvm15-0",
-        feature = "llvm16-0",
-        feature = "llvm17-0",
-        feature = "llvm18-0",
-        feature = "llvm19-1"
-    ))]
-=======
-    #[cfg(feature = "typed-pointers")]
-    let i8_ptr_vec_type = context.i8_type().ptr_type(AddressSpace::default()).vec_type(4);
-    #[cfg(not(feature = "typed-pointers"))]
->>>>>>> d7e646b1
+    #[cfg(not(feature = "typed-pointers"))]
     let i8_ptr_vec_type = context.ptr_type(AddressSpace::default()).vec_type(4);
     let bool_vec_type = context.bool_type().vec_type(4);
 
@@ -1234,27 +1092,9 @@
     let context = Context::create();
     let module = context.create_module("test");
     let int32_vec_type = context.i32_type().scalable_vec_type(4);
-<<<<<<< HEAD
-    #[cfg(not(any(
-        feature = "llvm15-0",
-        feature = "llvm16-0",
-        feature = "llvm17-0",
-        feature = "llvm18-0",
-        feature = "llvm19-1"
-    )))]
+    #[cfg(feature = "typed-pointers")]
     let i8_ptr_vec_type = context.i8_type().ptr_type(AddressSpace::default()).scalable_vec_type(4);
-    #[cfg(any(
-        feature = "llvm15-0",
-        feature = "llvm16-0",
-        feature = "llvm17-0",
-        feature = "llvm18-0",
-        feature = "llvm19-1"
-    ))]
-=======
-    #[cfg(feature = "typed-pointers")]
-    let i8_ptr_vec_type = context.i8_type().ptr_type(AddressSpace::default()).scalable_vec_type(4);
-    #[cfg(not(feature = "typed-pointers"))]
->>>>>>> d7e646b1
+    #[cfg(not(feature = "typed-pointers"))]
     let i8_ptr_vec_type = context.ptr_type(AddressSpace::default()).scalable_vec_type(4);
     let bool_vec_type = context.bool_type().scalable_vec_type(4);
 
@@ -1295,17 +1135,7 @@
         .build_load(array_alloca, "array_load")
         .unwrap()
         .into_array_value();
-<<<<<<< HEAD
-    #[cfg(any(
-        feature = "llvm15-0",
-        feature = "llvm16-0",
-        feature = "llvm17-0",
-        feature = "llvm18-0",
-        feature = "llvm19-1"
-    ))]
-=======
-    #[cfg(not(feature = "typed-pointers"))]
->>>>>>> d7e646b1
+    #[cfg(not(feature = "typed-pointers"))]
     let array = builder
         .build_load(array_type, array_alloca, "array_load")
         .unwrap()
@@ -1347,17 +1177,7 @@
         .build_load(struct_alloca, "struct_load")
         .unwrap()
         .into_struct_value();
-<<<<<<< HEAD
-    #[cfg(any(
-        feature = "llvm15-0",
-        feature = "llvm16-0",
-        feature = "llvm17-0",
-        feature = "llvm18-0",
-        feature = "llvm19-1"
-    ))]
-=======
-    #[cfg(not(feature = "typed-pointers"))]
->>>>>>> d7e646b1
+    #[cfg(not(feature = "typed-pointers"))]
     let struct_value = builder
         .build_load(struct_type, struct_alloca, "struct_load")
         .unwrap()
@@ -1538,27 +1358,9 @@
     let i32_type = context.i32_type();
     let i64_type = context.i64_type();
     let array_len = 4;
-<<<<<<< HEAD
-    #[cfg(not(any(
-        feature = "llvm15-0",
-        feature = "llvm16-0",
-        feature = "llvm17-0",
-        feature = "llvm18-0",
-        feature = "llvm19-1"
-    )))]
+    #[cfg(feature = "typed-pointers")]
     let fn_type = i32_type.ptr_type(AddressSpace::default()).fn_type(&[], false);
-    #[cfg(any(
-        feature = "llvm15-0",
-        feature = "llvm16-0",
-        feature = "llvm17-0",
-        feature = "llvm18-0",
-        feature = "llvm19-1"
-    ))]
-=======
-    #[cfg(feature = "typed-pointers")]
-    let fn_type = i32_type.ptr_type(AddressSpace::default()).fn_type(&[], false);
-    #[cfg(not(feature = "typed-pointers"))]
->>>>>>> d7e646b1
+    #[cfg(not(feature = "typed-pointers"))]
     let fn_type = context.ptr_type(AddressSpace::default()).fn_type(&[], false);
     let fn_value = module.add_function("test_fn", fn_type, None);
     let builder = context.create_builder();
@@ -1576,17 +1378,7 @@
         let index_val = i32_type.const_int(index, false);
         #[cfg(feature = "typed-pointers")]
         let elem_ptr = unsafe { builder.build_in_bounds_gep(array_ptr, &[index_val], "index") }.unwrap();
-<<<<<<< HEAD
-        #[cfg(any(
-            feature = "llvm15-0",
-            feature = "llvm16-0",
-            feature = "llvm17-0",
-            feature = "llvm18-0",
-            feature = "llvm19-1"
-        ))]
-=======
         #[cfg(not(feature = "typed-pointers"))]
->>>>>>> d7e646b1
         let elem_ptr = unsafe {
             builder
                 .build_in_bounds_gep(element_type, array_ptr, &[index_val], "index")
@@ -1604,17 +1396,7 @@
     let index_val = i32_type.const_int(2, false);
     #[cfg(feature = "typed-pointers")]
     let dest_ptr = unsafe { builder.build_in_bounds_gep(array_ptr, &[index_val], "index") }.unwrap();
-<<<<<<< HEAD
-    #[cfg(any(
-        feature = "llvm15-0",
-        feature = "llvm16-0",
-        feature = "llvm17-0",
-        feature = "llvm18-0",
-        feature = "llvm19-1"
-    ))]
-=======
-    #[cfg(not(feature = "typed-pointers"))]
->>>>>>> d7e646b1
+    #[cfg(not(feature = "typed-pointers"))]
     let dest_ptr = unsafe {
         builder
             .build_in_bounds_gep(element_type, array_ptr, &[index_val], "index")
@@ -1663,27 +1445,9 @@
     let i32_type = context.i32_type();
     let i64_type = context.i64_type();
     let array_len = 4;
-<<<<<<< HEAD
-    #[cfg(not(any(
-        feature = "llvm15-0",
-        feature = "llvm16-0",
-        feature = "llvm17-0",
-        feature = "llvm18-0",
-        feature = "llvm19-1"
-    )))]
+    #[cfg(feature = "typed-pointers")]
     let fn_type = i32_type.ptr_type(AddressSpace::default()).fn_type(&[], false);
-    #[cfg(any(
-        feature = "llvm15-0",
-        feature = "llvm16-0",
-        feature = "llvm17-0",
-        feature = "llvm18-0",
-        feature = "llvm19-1"
-    ))]
-=======
-    #[cfg(feature = "typed-pointers")]
-    let fn_type = i32_type.ptr_type(AddressSpace::default()).fn_type(&[], false);
-    #[cfg(not(feature = "typed-pointers"))]
->>>>>>> d7e646b1
+    #[cfg(not(feature = "typed-pointers"))]
     let fn_type = context.ptr_type(AddressSpace::default()).fn_type(&[], false);
     let fn_value = module.add_function("test_fn", fn_type, None);
     let builder = context.create_builder();
@@ -1701,17 +1465,7 @@
         let index_val = i32_type.const_int(index, false);
         #[cfg(feature = "typed-pointers")]
         let elem_ptr = unsafe { builder.build_in_bounds_gep(array_ptr, &[index_val], "index") }.unwrap();
-<<<<<<< HEAD
-        #[cfg(any(
-            feature = "llvm15-0",
-            feature = "llvm16-0",
-            feature = "llvm17-0",
-            feature = "llvm18-0",
-            feature = "llvm19-1"
-        ))]
-=======
         #[cfg(not(feature = "typed-pointers"))]
->>>>>>> d7e646b1
         let elem_ptr = unsafe {
             builder
                 .build_in_bounds_gep(element_type, array_ptr, &[index_val], "index")
@@ -1729,17 +1483,7 @@
     let index_val = i32_type.const_int(2, false);
     #[cfg(feature = "typed-pointers")]
     let dest_ptr = unsafe { builder.build_in_bounds_gep(array_ptr, &[index_val], "index") }.unwrap();
-<<<<<<< HEAD
-    #[cfg(any(
-        feature = "llvm15-0",
-        feature = "llvm16-0",
-        feature = "llvm17-0",
-        feature = "llvm18-0",
-        feature = "llvm19-1"
-    ))]
-=======
-    #[cfg(not(feature = "typed-pointers"))]
->>>>>>> d7e646b1
+    #[cfg(not(feature = "typed-pointers"))]
     let dest_ptr = unsafe {
         builder
             .build_in_bounds_gep(element_type, array_ptr, &[index_val], "index")
@@ -1789,27 +1533,9 @@
     let i32_type = context.i32_type();
     let i64_type = context.i64_type();
     let array_len = 4;
-<<<<<<< HEAD
-    #[cfg(not(any(
-        feature = "llvm15-0",
-        feature = "llvm16-0",
-        feature = "llvm17-0",
-        feature = "llvm18-0",
-        feature = "llvm19-1"
-    )))]
+    #[cfg(feature = "typed-pointers")]
     let fn_type = i32_type.ptr_type(AddressSpace::default()).fn_type(&[], false);
-    #[cfg(any(
-        feature = "llvm15-0",
-        feature = "llvm16-0",
-        feature = "llvm17-0",
-        feature = "llvm18-0",
-        feature = "llvm19-1"
-    ))]
-=======
-    #[cfg(feature = "typed-pointers")]
-    let fn_type = i32_type.ptr_type(AddressSpace::default()).fn_type(&[], false);
-    #[cfg(not(feature = "typed-pointers"))]
->>>>>>> d7e646b1
+    #[cfg(not(feature = "typed-pointers"))]
     let fn_type = context.ptr_type(AddressSpace::default()).fn_type(&[], false);
     let fn_value = module.add_function("test_fn", fn_type, None);
     let builder = context.create_builder();
@@ -1833,17 +1559,7 @@
     let index = i32_type.const_int(2, false);
     #[cfg(feature = "typed-pointers")]
     let part_2 = unsafe { builder.build_in_bounds_gep(array_ptr, &[index], "index") }.unwrap();
-<<<<<<< HEAD
-    #[cfg(any(
-        feature = "llvm15-0",
-        feature = "llvm16-0",
-        feature = "llvm17-0",
-        feature = "llvm18-0",
-        feature = "llvm19-1"
-    ))]
-=======
-    #[cfg(not(feature = "typed-pointers"))]
->>>>>>> d7e646b1
+    #[cfg(not(feature = "typed-pointers"))]
     let part_2 = unsafe {
         builder
             .build_in_bounds_gep(element_type, array_ptr, &[index], "index")
@@ -1893,47 +1609,13 @@
     let i32_type = context.i32_type();
     let f64_type = context.f64_type();
     let i64_type = context.i64_type();
-<<<<<<< HEAD
-    #[cfg(not(any(
-        feature = "llvm15-0",
-        feature = "llvm16-0",
-        feature = "llvm17-0",
-        feature = "llvm18-0",
-        feature = "llvm19-1"
-    )))]
+    #[cfg(feature = "typed-pointers")]
     let i32_ptr_type = i32_type.ptr_type(AddressSpace::default());
-    #[cfg(any(
-        feature = "llvm15-0",
-        feature = "llvm16-0",
-        feature = "llvm17-0",
-        feature = "llvm18-0",
-        feature = "llvm19-1"
-    ))]
+    #[cfg(not(feature = "typed-pointers"))]
     let i32_ptr_type = context.ptr_type(AddressSpace::default());
-    #[cfg(not(any(
-        feature = "llvm15-0",
-        feature = "llvm16-0",
-        feature = "llvm17-0",
-        feature = "llvm18-0",
-        feature = "llvm19-1"
-    )))]
+    #[cfg(feature = "typed-pointers")]
     let i64_ptr_type = i64_type.ptr_type(AddressSpace::default());
-    #[cfg(any(
-        feature = "llvm15-0",
-        feature = "llvm16-0",
-        feature = "llvm17-0",
-        feature = "llvm18-0",
-        feature = "llvm19-1"
-    ))]
-=======
-    #[cfg(feature = "typed-pointers")]
-    let i32_ptr_type = i32_type.ptr_type(AddressSpace::default());
-    #[cfg(not(feature = "typed-pointers"))]
-    let i32_ptr_type = context.ptr_type(AddressSpace::default());
-    #[cfg(feature = "typed-pointers")]
-    let i64_ptr_type = i64_type.ptr_type(AddressSpace::default());
-    #[cfg(not(feature = "typed-pointers"))]
->>>>>>> d7e646b1
+    #[cfg(not(feature = "typed-pointers"))]
     let i64_ptr_type = context.ptr_type(AddressSpace::default());
     let i32_vec_type = i32_type.vec_type(2);
     #[cfg(any(
@@ -1943,12 +1625,8 @@
         feature = "llvm15-0",
         feature = "llvm16-0",
         feature = "llvm17-0",
-<<<<<<< HEAD
-        feature = "llvm18-0",
+        feature = "llvm18-1",
         feature = "llvm19-1"
-=======
-        feature = "llvm18-1"
->>>>>>> d7e646b1
     ))]
     let i32_scalable_vec_type = i32_type.scalable_vec_type(2);
     let arg_types = [
@@ -1964,12 +1642,8 @@
             feature = "llvm15-0",
             feature = "llvm16-0",
             feature = "llvm17-0",
-<<<<<<< HEAD
-            feature = "llvm18-0",
+            feature = "llvm18-1",
             feature = "llvm19-1"
-=======
-            feature = "llvm18-1"
->>>>>>> d7e646b1
         ))]
         i32_scalable_vec_type.into(),
     ];
@@ -1989,12 +1663,8 @@
         feature = "llvm15-0",
         feature = "llvm16-0",
         feature = "llvm17-0",
-<<<<<<< HEAD
-        feature = "llvm18-0",
+        feature = "llvm18-1",
         feature = "llvm19-1"
-=======
-        feature = "llvm18-1"
->>>>>>> d7e646b1
     ))]
     let i32_scalable_vec_arg = fn_value.get_nth_param(5).unwrap();
 
@@ -2011,12 +1681,8 @@
         feature = "llvm15-0",
         feature = "llvm16-0",
         feature = "llvm17-0",
-<<<<<<< HEAD
-        feature = "llvm18-0",
+        feature = "llvm18-1",
         feature = "llvm19-1"
-=======
-        feature = "llvm18-1"
->>>>>>> d7e646b1
     ))]
     {
         let i64_scalable_vec_type = i64_type.scalable_vec_type(1);
@@ -2066,27 +1732,9 @@
     let i31_type = context.custom_width_int_type(31);
     let i4_type = context.custom_width_int_type(4);
 
-<<<<<<< HEAD
-    #[cfg(not(any(
-        feature = "llvm15-0",
-        feature = "llvm16-0",
-        feature = "llvm17-0",
-        feature = "llvm18-0",
-        feature = "llvm19-1"
-    )))]
+    #[cfg(feature = "typed-pointers")]
     let ptr_value = i32_type.ptr_type(AddressSpace::default()).get_undef();
-    #[cfg(any(
-        feature = "llvm15-0",
-        feature = "llvm16-0",
-        feature = "llvm17-0",
-        feature = "llvm18-0",
-        feature = "llvm19-1"
-    ))]
-=======
-    #[cfg(feature = "typed-pointers")]
-    let ptr_value = i32_type.ptr_type(AddressSpace::default()).get_undef();
-    #[cfg(not(feature = "typed-pointers"))]
->>>>>>> d7e646b1
+    #[cfg(not(feature = "typed-pointers"))]
     let ptr_value = context.ptr_type(AddressSpace::default()).get_undef();
     let zero_value = i32_type.const_zero();
     let result = builder.build_atomicrmw(AtomicRMWBinOp::Add, ptr_value, zero_value, AtomicOrdering::Unordered);
@@ -2101,53 +1749,17 @@
         assert!(result.is_err());
     }
 
-<<<<<<< HEAD
-    #[cfg(not(any(
-        feature = "llvm15-0",
-        feature = "llvm16-0",
-        feature = "llvm17-0",
-        feature = "llvm18-0",
-        feature = "llvm19-1"
-    )))]
+    #[cfg(feature = "typed-pointers")]
     let ptr_value = i31_type.ptr_type(AddressSpace::default()).get_undef();
-    #[cfg(any(
-        feature = "llvm15-0",
-        feature = "llvm16-0",
-        feature = "llvm17-0",
-        feature = "llvm18-0",
-        feature = "llvm19-1"
-    ))]
-=======
-    #[cfg(feature = "typed-pointers")]
-    let ptr_value = i31_type.ptr_type(AddressSpace::default()).get_undef();
-    #[cfg(not(feature = "typed-pointers"))]
->>>>>>> d7e646b1
+    #[cfg(not(feature = "typed-pointers"))]
     let ptr_value = context.ptr_type(AddressSpace::default()).get_undef();
     let zero_value = i31_type.const_zero();
     let result = builder.build_atomicrmw(AtomicRMWBinOp::Add, ptr_value, zero_value, AtomicOrdering::Unordered);
     assert!(result.is_err());
 
-<<<<<<< HEAD
-    #[cfg(not(any(
-        feature = "llvm15-0",
-        feature = "llvm16-0",
-        feature = "llvm17-0",
-        feature = "llvm18-0",
-        feature = "llvm19-1"
-    )))]
+    #[cfg(feature = "typed-pointers")]
     let ptr_value = i4_type.ptr_type(AddressSpace::default()).get_undef();
-    #[cfg(any(
-        feature = "llvm15-0",
-        feature = "llvm16-0",
-        feature = "llvm17-0",
-        feature = "llvm18-0",
-        feature = "llvm19-1"
-    ))]
-=======
-    #[cfg(feature = "typed-pointers")]
-    let ptr_value = i4_type.ptr_type(AddressSpace::default()).get_undef();
-    #[cfg(not(feature = "typed-pointers"))]
->>>>>>> d7e646b1
+    #[cfg(not(feature = "typed-pointers"))]
     let ptr_value = context.ptr_type(AddressSpace::default()).get_undef();
     let zero_value = i4_type.const_zero();
     let result = builder.build_atomicrmw(AtomicRMWBinOp::Add, ptr_value, zero_value, AtomicOrdering::Unordered);
@@ -2168,47 +1780,13 @@
 
     let i32_type = context.i32_type();
     let i64_type = context.i64_type();
-<<<<<<< HEAD
-    #[cfg(not(any(
-        feature = "llvm15-0",
-        feature = "llvm16-0",
-        feature = "llvm17-0",
-        feature = "llvm18-0",
-        feature = "llvm19-1"
-    )))]
+    #[cfg(feature = "typed-pointers")]
     let i32_ptr_type = i32_type.ptr_type(AddressSpace::default());
-    #[cfg(any(
-        feature = "llvm15-0",
-        feature = "llvm16-0",
-        feature = "llvm17-0",
-        feature = "llvm18-0",
-        feature = "llvm19-1"
-    ))]
+    #[cfg(not(feature = "typed-pointers"))]
     let i32_ptr_type = context.ptr_type(AddressSpace::default());
-    #[cfg(not(any(
-        feature = "llvm15-0",
-        feature = "llvm16-0",
-        feature = "llvm17-0",
-        feature = "llvm18-0",
-        feature = "llvm19-1"
-    )))]
+    #[cfg(feature = "typed-pointers")]
     let i32_ptr_ptr_type = i32_ptr_type.ptr_type(AddressSpace::default());
-    #[cfg(any(
-        feature = "llvm15-0",
-        feature = "llvm16-0",
-        feature = "llvm17-0",
-        feature = "llvm18-0",
-        feature = "llvm19-1"
-    ))]
-=======
-    #[cfg(feature = "typed-pointers")]
-    let i32_ptr_type = i32_type.ptr_type(AddressSpace::default());
-    #[cfg(not(feature = "typed-pointers"))]
-    let i32_ptr_type = context.ptr_type(AddressSpace::default());
-    #[cfg(feature = "typed-pointers")]
-    let i32_ptr_ptr_type = i32_ptr_type.ptr_type(AddressSpace::default());
-    #[cfg(not(feature = "typed-pointers"))]
->>>>>>> d7e646b1
+    #[cfg(not(feature = "typed-pointers"))]
     let i32_ptr_ptr_type = context.ptr_type(AddressSpace::default());
 
     let ptr_value = i32_ptr_type.get_undef();
@@ -2357,51 +1935,15 @@
     let module = context.create_module("struct_gep");
     let void_type = context.void_type();
     let i32_ty = context.i32_type();
-<<<<<<< HEAD
-    #[cfg(not(any(
-        feature = "llvm15-0",
-        feature = "llvm16-0",
-        feature = "llvm17-0",
-        feature = "llvm18-0",
-        feature = "llvm19-1"
-    )))]
+    #[cfg(feature = "typed-pointers")]
     let i32_ptr_ty = i32_ty.ptr_type(AddressSpace::default());
-    #[cfg(any(
-        feature = "llvm15-0",
-        feature = "llvm16-0",
-        feature = "llvm17-0",
-        feature = "llvm18-0",
-        feature = "llvm19-1"
-    ))]
+    #[cfg(not(feature = "typed-pointers"))]
     let i32_ptr_ty = context.ptr_type(AddressSpace::default());
     let field_types = &[i32_ty.into(), i32_ty.into()];
     let struct_ty = context.struct_type(field_types, false);
-    #[cfg(not(any(
-        feature = "llvm15-0",
-        feature = "llvm16-0",
-        feature = "llvm17-0",
-        feature = "llvm18-0",
-        feature = "llvm19-1"
-    )))]
+    #[cfg(feature = "typed-pointers")]
     let struct_ptr_ty = struct_ty.ptr_type(AddressSpace::default());
-    #[cfg(any(
-        feature = "llvm15-0",
-        feature = "llvm16-0",
-        feature = "llvm17-0",
-        feature = "llvm18-0",
-        feature = "llvm19-1"
-    ))]
-=======
-    #[cfg(feature = "typed-pointers")]
-    let i32_ptr_ty = i32_ty.ptr_type(AddressSpace::default());
-    #[cfg(not(feature = "typed-pointers"))]
-    let i32_ptr_ty = context.ptr_type(AddressSpace::default());
-    let field_types = &[i32_ty.into(), i32_ty.into()];
-    let struct_ty = context.struct_type(field_types, false);
-    #[cfg(feature = "typed-pointers")]
-    let struct_ptr_ty = struct_ty.ptr_type(AddressSpace::default());
-    #[cfg(not(feature = "typed-pointers"))]
->>>>>>> d7e646b1
+    #[cfg(not(feature = "typed-pointers"))]
     let struct_ptr_ty = context.ptr_type(AddressSpace::default());
     let fn_type = void_type.fn_type(&[i32_ptr_ty.into(), struct_ptr_ty.into()], false);
     let fn_value = module.add_function("", fn_type, None);
@@ -2420,17 +1962,7 @@
         assert!(builder.build_struct_gep(struct_ptr, 1, "struct_gep").is_ok());
         assert!(builder.build_struct_gep(struct_ptr, 2, "struct_gep").is_err());
     }
-<<<<<<< HEAD
-    #[cfg(any(
-        feature = "llvm15-0",
-        feature = "llvm16-0",
-        feature = "llvm17-0",
-        feature = "llvm18-0",
-        feature = "llvm19-1"
-    ))]
-=======
-    #[cfg(not(feature = "typed-pointers"))]
->>>>>>> d7e646b1
+    #[cfg(not(feature = "typed-pointers"))]
     {
         assert!(builder.build_struct_gep(i32_ty, i32_ptr, 0, "struct_gep").is_err());
         assert!(builder.build_struct_gep(i32_ty, i32_ptr, 10, "struct_gep").is_err());
