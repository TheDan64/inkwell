--- conflicted
+++ resolved
@@ -15,27 +15,9 @@
     let builder = context.create_builder();
     let void_type = context.void_type();
     let f32_type = context.f32_type();
-<<<<<<< HEAD
-    #[cfg(not(any(
-        feature = "llvm15-0",
-        feature = "llvm16-0",
-        feature = "llvm17-0",
-        feature = "llvm18-0",
-        feature = "llvm19-1"
-    )))]
+    #[cfg(feature = "typed-pointers")]
     let f32_ptr_type = f32_type.ptr_type(AddressSpace::default());
-    #[cfg(any(
-        feature = "llvm15-0",
-        feature = "llvm16-0",
-        feature = "llvm17-0",
-        feature = "llvm18-0",
-        feature = "llvm19-1"
-    ))]
-=======
-    #[cfg(feature = "typed-pointers")]
-    let f32_ptr_type = f32_type.ptr_type(AddressSpace::default());
-    #[cfg(not(feature = "typed-pointers"))]
->>>>>>> d7e646b1
+    #[cfg(not(feature = "typed-pointers"))]
     let f32_ptr_type = context.ptr_type(AddressSpace::default());
     let fn_type = void_type.fn_type(&[f32_ptr_type.into()], false);
 
@@ -267,27 +249,9 @@
     let void_type = context.void_type();
     let i64_type = context.i64_type();
     let f32_type = context.f32_type();
-<<<<<<< HEAD
-    #[cfg(not(any(
-        feature = "llvm15-0",
-        feature = "llvm16-0",
-        feature = "llvm17-0",
-        feature = "llvm18-0",
-        feature = "llvm19-1"
-    )))]
+    #[cfg(feature = "typed-pointers")]
     let f32_ptr_type = f32_type.ptr_type(AddressSpace::default());
-    #[cfg(any(
-        feature = "llvm15-0",
-        feature = "llvm16-0",
-        feature = "llvm17-0",
-        feature = "llvm18-0",
-        feature = "llvm19-1"
-    ))]
-=======
-    #[cfg(feature = "typed-pointers")]
-    let f32_ptr_type = f32_type.ptr_type(AddressSpace::default());
-    #[cfg(not(feature = "typed-pointers"))]
->>>>>>> d7e646b1
+    #[cfg(not(feature = "typed-pointers"))]
     let f32_ptr_type = context.ptr_type(AddressSpace::default());
     let fn_type = void_type.fn_type(&[f32_ptr_type.into(), f32_type.into()], false);
 
@@ -319,17 +283,7 @@
         .build_conditional_branch(i64_type.const_zero(), basic_block, basic_block)
         .unwrap();
 
-<<<<<<< HEAD
-    #[cfg(any(
-        feature = "llvm15-0",
-        feature = "llvm16-0",
-        feature = "llvm17-0",
-        feature = "llvm18-0",
-        feature = "llvm19-1"
-    ))]
-=======
-    #[cfg(not(feature = "typed-pointers"))]
->>>>>>> d7e646b1
+    #[cfg(not(feature = "typed-pointers"))]
     {
         let gep_instr = unsafe { builder.build_gep(i64_type, alloca_val, &[], "gep").unwrap() };
         assert_eq!(
@@ -404,27 +358,9 @@
 
     let void_type = context.void_type();
     let i32_type = context.i32_type();
-<<<<<<< HEAD
-    #[cfg(not(any(
-        feature = "llvm15-0",
-        feature = "llvm16-0",
-        feature = "llvm17-0",
-        feature = "llvm18-0",
-        feature = "llvm19-1"
-    )))]
+    #[cfg(feature = "typed-pointers")]
     let i32_ptr_type = i32_type.ptr_type(AddressSpace::default());
-    #[cfg(any(
-        feature = "llvm15-0",
-        feature = "llvm16-0",
-        feature = "llvm17-0",
-        feature = "llvm18-0",
-        feature = "llvm19-1"
-    ))]
-=======
-    #[cfg(feature = "typed-pointers")]
-    let i32_ptr_type = i32_type.ptr_type(AddressSpace::default());
-    #[cfg(not(feature = "typed-pointers"))]
->>>>>>> d7e646b1
+    #[cfg(not(feature = "typed-pointers"))]
     let i32_ptr_type = context.ptr_type(AddressSpace::default());
     let fn_type = void_type.fn_type(&[i32_ptr_type.into(), i32_type.into()], false);
 
@@ -479,27 +415,9 @@
 
     let void_type = context.void_type();
     let f32_type = context.f32_type();
-<<<<<<< HEAD
-    #[cfg(not(any(
-        feature = "llvm15-0",
-        feature = "llvm16-0",
-        feature = "llvm17-0",
-        feature = "llvm18-0",
-        feature = "llvm19-1"
-    )))]
+    #[cfg(feature = "typed-pointers")]
     let f32_ptr_type = f32_type.ptr_type(AddressSpace::default());
-    #[cfg(any(
-        feature = "llvm15-0",
-        feature = "llvm16-0",
-        feature = "llvm17-0",
-        feature = "llvm18-0",
-        feature = "llvm19-1"
-    ))]
-=======
-    #[cfg(feature = "typed-pointers")]
-    let f32_ptr_type = f32_type.ptr_type(AddressSpace::default());
-    #[cfg(not(feature = "typed-pointers"))]
->>>>>>> d7e646b1
+    #[cfg(not(feature = "typed-pointers"))]
     let f32_ptr_type = context.ptr_type(AddressSpace::default());
     let fn_type = void_type.fn_type(&[f32_ptr_type.into(), f32_type.into()], false);
 
@@ -565,27 +483,9 @@
 
     let void_type = context.void_type();
     let f32_type = context.f32_type();
-<<<<<<< HEAD
-    #[cfg(not(any(
-        feature = "llvm15-0",
-        feature = "llvm16-0",
-        feature = "llvm17-0",
-        feature = "llvm18-0",
-        feature = "llvm19-1"
-    )))]
+    #[cfg(feature = "typed-pointers")]
     let f32_ptr_type = f32_type.ptr_type(AddressSpace::default());
-    #[cfg(any(
-        feature = "llvm15-0",
-        feature = "llvm16-0",
-        feature = "llvm17-0",
-        feature = "llvm18-0",
-        feature = "llvm19-1"
-    ))]
-=======
-    #[cfg(feature = "typed-pointers")]
-    let f32_ptr_type = f32_type.ptr_type(AddressSpace::default());
-    #[cfg(not(feature = "typed-pointers"))]
->>>>>>> d7e646b1
+    #[cfg(not(feature = "typed-pointers"))]
     let f32_ptr_type = context.ptr_type(AddressSpace::default());
     let fn_type = void_type.fn_type(&[f32_ptr_type.into(), f32_type.into()], false);
 
@@ -605,17 +505,7 @@
     let store_instruction = builder.build_store(arg1, f32_val).unwrap();
     #[cfg(feature = "typed-pointers")]
     let load = builder.build_load(arg1, "").unwrap();
-<<<<<<< HEAD
-    #[cfg(any(
-        feature = "llvm15-0",
-        feature = "llvm16-0",
-        feature = "llvm17-0",
-        feature = "llvm18-0",
-        feature = "llvm19-1"
-    ))]
-=======
-    #[cfg(not(feature = "typed-pointers"))]
->>>>>>> d7e646b1
+    #[cfg(not(feature = "typed-pointers"))]
     let load = builder.build_load(f32_type, arg1, "").unwrap();
     let load_instruction = load.as_instruction_value().unwrap();
 
@@ -663,27 +553,9 @@
 
     let void_type = context.void_type();
     let f32_type = context.f32_type();
-<<<<<<< HEAD
-    #[cfg(not(any(
-        feature = "llvm15-0",
-        feature = "llvm16-0",
-        feature = "llvm17-0",
-        feature = "llvm18-0",
-        feature = "llvm19-1"
-    )))]
+    #[cfg(feature = "typed-pointers")]
     let f32_ptr_type = f32_type.ptr_type(AddressSpace::default());
-    #[cfg(any(
-        feature = "llvm15-0",
-        feature = "llvm16-0",
-        feature = "llvm17-0",
-        feature = "llvm18-0",
-        feature = "llvm19-1"
-    ))]
-=======
-    #[cfg(feature = "typed-pointers")]
-    let f32_ptr_type = f32_type.ptr_type(AddressSpace::default());
-    #[cfg(not(feature = "typed-pointers"))]
->>>>>>> d7e646b1
+    #[cfg(not(feature = "typed-pointers"))]
     let f32_ptr_type = context.ptr_type(AddressSpace::default());
     let fn_type = void_type.fn_type(&[f32_ptr_type.into(), f32_type.into()], false);
 
@@ -703,17 +575,7 @@
     let store_instruction = builder.build_store(arg1, f32_val).unwrap();
     #[cfg(feature = "typed-pointers")]
     let load = builder.build_load(arg1, "").unwrap();
-<<<<<<< HEAD
-    #[cfg(any(
-        feature = "llvm15-0",
-        feature = "llvm16-0",
-        feature = "llvm17-0",
-        feature = "llvm18-0",
-        feature = "llvm19-1"
-    ))]
-=======
-    #[cfg(not(feature = "typed-pointers"))]
->>>>>>> d7e646b1
+    #[cfg(not(feature = "typed-pointers"))]
     let load = builder.build_load(f32_type, arg1, "").unwrap();
     let load_instruction = load.as_instruction_value().unwrap();
 
@@ -757,27 +619,9 @@
 
     let i8_type = context.i8_type();
     let f32_type = context.f32_type();
-<<<<<<< HEAD
-    #[cfg(not(any(
-        feature = "llvm15-0",
-        feature = "llvm16-0",
-        feature = "llvm17-0",
-        feature = "llvm18-0",
-        feature = "llvm19-1"
-    )))]
+    #[cfg(feature = "typed-pointers")]
     let ptr_type = i8_type.ptr_type(AddressSpace::default());
-    #[cfg(any(
-        feature = "llvm15-0",
-        feature = "llvm16-0",
-        feature = "llvm17-0",
-        feature = "llvm18-0",
-        feature = "llvm19-1"
-    ))]
-=======
-    #[cfg(feature = "typed-pointers")]
-    let ptr_type = i8_type.ptr_type(AddressSpace::default());
-    #[cfg(not(feature = "typed-pointers"))]
->>>>>>> d7e646b1
+    #[cfg(not(feature = "typed-pointers"))]
     let ptr_type = context.ptr_type(AddressSpace::default());
     let struct_type = context.struct_type(&[i8_type.into(), f32_type.into()], false);
     let vector_type = i8_type.vec_type(2);
@@ -812,27 +656,9 @@
 
     let void_type = context.void_type();
     let i32_type = context.i32_type();
-<<<<<<< HEAD
-    #[cfg(not(any(
-        feature = "llvm15-0",
-        feature = "llvm16-0",
-        feature = "llvm17-0",
-        feature = "llvm18-0",
-        feature = "llvm19-1"
-    )))]
+    #[cfg(feature = "typed-pointers")]
     let i32_ptr_type = i32_type.ptr_type(AddressSpace::default());
-    #[cfg(any(
-        feature = "llvm15-0",
-        feature = "llvm16-0",
-        feature = "llvm17-0",
-        feature = "llvm18-0",
-        feature = "llvm19-1"
-    ))]
-=======
-    #[cfg(feature = "typed-pointers")]
-    let i32_ptr_type = i32_type.ptr_type(AddressSpace::default());
-    #[cfg(not(feature = "typed-pointers"))]
->>>>>>> d7e646b1
+    #[cfg(not(feature = "typed-pointers"))]
     let i32_ptr_type = context.ptr_type(AddressSpace::default());
 
     let fn_type = void_type.fn_type(&[i32_ptr_type.into()], false);
