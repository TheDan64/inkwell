--- conflicted
+++ resolved
@@ -15,14 +15,11 @@
 pub struct BasicValueUse<'ctx>(LLVMUseRef, PhantomData<&'ctx ()>);
 
 impl<'ctx> BasicValueUse<'ctx> {
-<<<<<<< HEAD
-=======
     /// Get a value from an [LLVMUseRef].
     ///
     /// # Safety
     ///
     /// The ref must be valid and of type basic value.
->>>>>>> e0cc92dc
     pub unsafe fn new(use_: LLVMUseRef) -> Self {
         debug_assert!(!use_.is_null());
 
