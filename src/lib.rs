//! Inkwell documentation is a work in progress.
//!
//! If you have any LLVM knowledge that could be used to improve these docs, we would greatly appreciate you opening an issue and/or a pull request on our [GitHub page](https://github.com/TheDan64/inkwell).
//!
//! Due to a rustdoc issue, this documentation represents only the latest supported LLVM version. We hope that this issue will be resolved in the future so that multiple versions can be documented side by side.
//!
//! # Library Wide Notes
//!
//! * Most functions which take a string slice as input may possibly panic in the unlikely event that a c style string cannot be created based on it. (IE if your slice already has a null byte in it)

#![deny(missing_debug_implementations)]
#![allow(clippy::missing_safety_doc, clippy::too_many_arguments, clippy::result_unit_err)]
#![cfg_attr(feature = "nightly", feature(doc_cfg))]

#[macro_use]
extern crate inkwell_internals;

#[macro_use]
pub mod support;
#[deny(missing_docs)]
pub mod attributes;
#[deny(missing_docs)]
pub mod basic_block;
pub mod builder;
#[deny(missing_docs)]
pub mod comdat;
#[deny(missing_docs)]
pub mod context;
pub mod data_layout;
pub mod debug_info;
pub mod execution_engine;
#[cfg(not(feature = "llvm8-0"))]
pub mod intrinsics;
pub mod memory_buffer;
pub mod memory_manager;
#[deny(missing_docs)]
pub mod module;
pub mod object_file;
pub mod passes;
pub mod targets;
pub mod types;
pub mod values;

// Boilerplate to select a desired llvm_sys version at compile & link time.
#[cfg(feature = "llvm10-0")]
pub extern crate llvm_sys_100 as llvm_sys;
#[cfg(feature = "llvm11-0")]
pub extern crate llvm_sys_110 as llvm_sys;
#[cfg(feature = "llvm12-0")]
pub extern crate llvm_sys_120 as llvm_sys;
#[cfg(feature = "llvm13-0")]
pub extern crate llvm_sys_130 as llvm_sys;
#[cfg(feature = "llvm14-0")]
pub extern crate llvm_sys_140 as llvm_sys;
#[cfg(feature = "llvm15-0")]
pub extern crate llvm_sys_150 as llvm_sys;
#[cfg(feature = "llvm16-0")]
pub extern crate llvm_sys_160 as llvm_sys;
#[cfg(feature = "llvm17-0")]
pub extern crate llvm_sys_170 as llvm_sys;
<<<<<<< HEAD
#[cfg(feature = "llvm18-0")]
pub extern crate llvm_sys_180 as llvm_sys;
#[cfg(feature = "llvm19-1")]
pub extern crate llvm_sys_191 as llvm_sys;
#[cfg(feature = "llvm4-0")]
pub extern crate llvm_sys_40 as llvm_sys;
#[cfg(feature = "llvm5-0")]
pub extern crate llvm_sys_50 as llvm_sys;
#[cfg(feature = "llvm6-0")]
pub extern crate llvm_sys_60 as llvm_sys;
#[cfg(feature = "llvm7-0")]
pub extern crate llvm_sys_70 as llvm_sys;
=======
#[cfg(feature = "llvm18-1")]
pub extern crate llvm_sys_181 as llvm_sys;
>>>>>>> d7e646b1
#[cfg(feature = "llvm8-0")]
pub extern crate llvm_sys_80 as llvm_sys;
#[cfg(feature = "llvm9-0")]
pub extern crate llvm_sys_90 as llvm_sys;

use llvm_sys::target_machine::LLVMCodeGenOptLevel;
use llvm_sys::{
    LLVMAtomicOrdering, LLVMAtomicRMWBinOp, LLVMDLLStorageClass, LLVMIntPredicate, LLVMRealPredicate,
    LLVMThreadLocalMode, LLVMVisibility,
};

use llvm_sys::LLVMInlineAsmDialect;

pub use either::Either;
#[cfg(feature = "serde")]
use serde::{Deserialize, Serialize};
use std::convert::TryFrom;

// Thanks to kennytm for coming up with assert_unique_features!
// which ensures that the LLVM feature flags are mutually exclusive
macro_rules! assert_unique_features {
    () => {};
    ($first:tt $(,$rest:tt)*) => {
        $(
            #[cfg(all(feature = $first, feature = $rest))]
            compile_error!(concat!("features \"", $first, "\" and \"", $rest, "\" cannot be used together"));
        )*
        assert_unique_features!($($rest),*);
    }
}

// This macro ensures that at least one of the LLVM feature
// flags are provided and prints them out if none are provided
macro_rules! assert_used_features {
    ($($all:tt),*) => {
        #[cfg(not(any($(feature = $all),*)))]
        compile_error!(concat!("One of the LLVM feature flags must be provided: ", $($all, " "),*));
    }
}

macro_rules! assert_unique_used_features {
    ($($all:tt),*) => {
        assert_unique_features!($($all),*);
        assert_used_features!($($all),*);
    }
}

assert_unique_used_features! {
    "llvm8-0",
    "llvm9-0",
    "llvm10-0",
    "llvm11-0",
    "llvm12-0",
    "llvm13-0",
    "llvm14-0",
    "llvm15-0",
    "llvm16-0",
    "llvm17-0",
<<<<<<< HEAD
    "llvm18-0",
    "llvm19-1"
=======
    "llvm18-1"
>>>>>>> d7e646b1
}

#[cfg(all(
    any(
        feature = "llvm8-0",
        feature = "llvm9-0",
        feature = "llvm10-0",
        feature = "llvm11-0",
        feature = "llvm12-0",
        feature = "llvm13-0",
        feature = "llvm14-0"
    ),
    not(feature = "typed-pointers")
))]
compile_error!("Opaque pointers are not supported prior to LLVM version 15.0.");

#[cfg(all(any(feature = "llvm17-0", feature = "llvm18-1"), feature = "typed-pointers"))]
compile_error!("Typed pointers are not supported starting from LLVM version 17.0.");

/// Defines the address space in which a global will be inserted.
///
/// The default address space is number zero. An address space can always be created from a [`u16`]:
/// ```no_run
/// inkwell::AddressSpace::from(1u16);
/// ```
///
/// An address space is a 24-bit number. To convert from a [`u32`], use the [`TryFrom`] implementation:
///
/// ```no_run
/// inkwell::AddressSpace::try_from(42u32).expect("fits in 24-bit unsigned int");
/// ```
///
/// # Remarks
/// See also: <https://llvm-swift.github.io/LLVMSwift/Structs/AddressSpace.html>
#[derive(Debug, PartialEq, Eq, Copy, Clone, Default)]
pub struct AddressSpace(u32);

impl From<u16> for AddressSpace {
    fn from(val: u16) -> Self {
        AddressSpace(val as u32)
    }
}

impl TryFrom<u32> for AddressSpace {
    type Error = ();

    fn try_from(val: u32) -> Result<Self, Self::Error> {
        // address space is a 24-bit integer
        if val < 1 << 24 {
            Ok(AddressSpace(val))
        } else {
            Err(())
        }
    }
}

// REVIEW: Maybe this belongs in some sort of prelude?
/// This enum defines how to compare a `left` and `right` `IntValue`.
#[llvm_enum(LLVMIntPredicate)]
#[derive(Clone, Copy, Debug, Eq, Hash, Ord, PartialEq, PartialOrd)]
pub enum IntPredicate {
    /// Equal
    #[llvm_variant(LLVMIntEQ)]
    EQ,

    /// Not Equal
    #[llvm_variant(LLVMIntNE)]
    NE,

    /// Unsigned Greater Than
    #[llvm_variant(LLVMIntUGT)]
    UGT,

    /// Unsigned Greater Than or Equal
    #[llvm_variant(LLVMIntUGE)]
    UGE,

    /// Unsigned Less Than
    #[llvm_variant(LLVMIntULT)]
    ULT,

    /// Unsigned Less Than or Equal
    #[llvm_variant(LLVMIntULE)]
    ULE,

    /// Signed Greater Than
    #[llvm_variant(LLVMIntSGT)]
    SGT,

    /// Signed Greater Than or Equal
    #[llvm_variant(LLVMIntSGE)]
    SGE,

    /// Signed Less Than
    #[llvm_variant(LLVMIntSLT)]
    SLT,

    /// Signed Less Than or Equal
    #[llvm_variant(LLVMIntSLE)]
    SLE,
}

// REVIEW: Maybe this belongs in some sort of prelude?
/// Defines how to compare a `left` and `right` `FloatValue`.
#[llvm_enum(LLVMRealPredicate)]
#[derive(Debug, Clone, Copy, PartialEq, Eq, PartialOrd, Ord, Hash)]
pub enum FloatPredicate {
    /// Returns true if `left` == `right` and neither are NaN
    #[llvm_variant(LLVMRealOEQ)]
    OEQ,

    /// Returns true if `left` >= `right` and neither are NaN
    #[llvm_variant(LLVMRealOGE)]
    OGE,

    /// Returns true if `left` > `right` and neither are NaN
    #[llvm_variant(LLVMRealOGT)]
    OGT,

    /// Returns true if `left` <= `right` and neither are NaN
    #[llvm_variant(LLVMRealOLE)]
    OLE,

    /// Returns true if `left` < `right` and neither are NaN
    #[llvm_variant(LLVMRealOLT)]
    OLT,

    /// Returns true if `left` != `right` and neither are NaN
    #[llvm_variant(LLVMRealONE)]
    ONE,

    /// Returns true if neither value is NaN
    #[llvm_variant(LLVMRealORD)]
    ORD,

    /// Always returns false
    #[llvm_variant(LLVMRealPredicateFalse)]
    PredicateFalse,

    /// Always returns true
    #[llvm_variant(LLVMRealPredicateTrue)]
    PredicateTrue,

    /// Returns true if `left` == `right` or either is NaN
    #[llvm_variant(LLVMRealUEQ)]
    UEQ,

    /// Returns true if `left` >= `right` or either is NaN
    #[llvm_variant(LLVMRealUGE)]
    UGE,

    /// Returns true if `left` > `right` or either is NaN
    #[llvm_variant(LLVMRealUGT)]
    UGT,

    /// Returns true if `left` <= `right` or either is NaN
    #[llvm_variant(LLVMRealULE)]
    ULE,

    /// Returns true if `left` < `right` or either is NaN
    #[llvm_variant(LLVMRealULT)]
    ULT,

    /// Returns true if `left` != `right` or either is NaN
    #[llvm_variant(LLVMRealUNE)]
    UNE,

    /// Returns true if either value is NaN
    #[llvm_variant(LLVMRealUNO)]
    UNO,
}

// REVIEW: Maybe this belongs in some sort of prelude?
#[llvm_enum(LLVMAtomicOrdering)]
#[derive(Debug, Clone, Copy, PartialEq, Eq, PartialOrd, Ord, Hash)]
pub enum AtomicOrdering {
    #[llvm_variant(LLVMAtomicOrderingNotAtomic)]
    NotAtomic,
    #[llvm_variant(LLVMAtomicOrderingUnordered)]
    Unordered,
    #[llvm_variant(LLVMAtomicOrderingMonotonic)]
    Monotonic,
    #[llvm_variant(LLVMAtomicOrderingAcquire)]
    Acquire,
    #[llvm_variant(LLVMAtomicOrderingRelease)]
    Release,
    #[llvm_variant(LLVMAtomicOrderingAcquireRelease)]
    AcquireRelease,
    #[llvm_variant(LLVMAtomicOrderingSequentiallyConsistent)]
    SequentiallyConsistent,
}

#[llvm_enum(LLVMAtomicRMWBinOp)]
#[derive(Debug, Clone, Copy, PartialEq, Eq, PartialOrd, Ord, Hash)]
pub enum AtomicRMWBinOp {
    /// Stores to memory and returns the prior value.
    #[llvm_variant(LLVMAtomicRMWBinOpXchg)]
    Xchg,

    /// Adds to the value in memory and returns the prior value.
    #[llvm_variant(LLVMAtomicRMWBinOpAdd)]
    Add,

    /// Subtract a value off the value in memory and returns the prior value.
    #[llvm_variant(LLVMAtomicRMWBinOpSub)]
    Sub,

    /// Bitwise and into memory and returns the prior value.
    #[llvm_variant(LLVMAtomicRMWBinOpAnd)]
    And,

    /// Bitwise nands into memory and returns the prior value.
    #[llvm_variant(LLVMAtomicRMWBinOpNand)]
    Nand,

    /// Bitwise ors into memory and returns the prior value.
    #[llvm_variant(LLVMAtomicRMWBinOpOr)]
    Or,

    /// Bitwise xors into memory and returns the prior value.
    #[llvm_variant(LLVMAtomicRMWBinOpXor)]
    Xor,

    /// Sets memory to the signed-greater of the value provided and the value in memory. Returns the value that was in memory.
    #[llvm_variant(LLVMAtomicRMWBinOpMax)]
    Max,

    /// Sets memory to the signed-lesser of the value provided and the value in memory. Returns the value that was in memory.
    #[llvm_variant(LLVMAtomicRMWBinOpMin)]
    Min,

    /// Sets memory to the unsigned-greater of the value provided and the value in memory. Returns the value that was in memory.
    #[llvm_variant(LLVMAtomicRMWBinOpUMax)]
    UMax,

    /// Sets memory to the unsigned-lesser of the value provided and the value in memory. Returns the value that was in memory.
    #[llvm_variant(LLVMAtomicRMWBinOpUMin)]
    UMin,

    /// Adds to the float-typed value in memory and returns the prior value.
    // Although this was added in LLVM 9, it wasn't exposed to the C API
    // until 10.0.
    #[llvm_versions(10..)]
    #[llvm_variant(LLVMAtomicRMWBinOpFAdd)]
    FAdd,

    /// Subtract a float-typed value off the value in memory and returns the prior value.
    // Although this was added in LLVM 9, it wasn't exposed to the C API
    // until 10.0.
    #[llvm_versions(10..)]
    #[llvm_variant(LLVMAtomicRMWBinOpFSub)]
    FSub,

    /// Sets memory to the greater of the two float-typed values, one provided and one from memory. Returns the value that was in memory.
    #[llvm_versions(15..)]
    #[llvm_variant(LLVMAtomicRMWBinOpFMax)]
    FMax,

    /// Sets memory to the lesser of the two float-typed values, one provided and one from memory. Returns the value that was in memory.
    #[llvm_versions(15..)]
    #[llvm_variant(LLVMAtomicRMWBinOpFMin)]
    FMin,

    #[llvm_versions(19.1..)]
    #[llvm_variant(LLVMAtomicRMWBinOpUIncWrap)]
    UIncWrap,

    #[llvm_versions(19.1..)]
    #[llvm_variant(LLVMAtomicRMWBinOpUDecWrap)]
    UDecWrap,
}

/// Defines the optimization level used to compile a [`Module`](crate::module::Module).
///
/// # Remarks
///
/// See the C++ API documentation: [`llvm::CodeGenOpt`](https://llvm.org/doxygen/namespacellvm_1_1CodeGenOpt.html).
#[repr(u32)]
#[derive(Debug, PartialEq, Eq, Copy, Clone)]
#[cfg_attr(feature = "serde", derive(Serialize, Deserialize))]
pub enum OptimizationLevel {
    None = 0,
    Less = 1,
    Default = 2,
    Aggressive = 3,
}

impl Default for OptimizationLevel {
    /// Returns the default value for `OptimizationLevel`, namely `OptimizationLevel::Default`.
    fn default() -> Self {
        OptimizationLevel::Default
    }
}

impl From<OptimizationLevel> for LLVMCodeGenOptLevel {
    fn from(value: OptimizationLevel) -> Self {
        match value {
            OptimizationLevel::None => LLVMCodeGenOptLevel::LLVMCodeGenLevelNone,
            OptimizationLevel::Less => LLVMCodeGenOptLevel::LLVMCodeGenLevelLess,
            OptimizationLevel::Default => LLVMCodeGenOptLevel::LLVMCodeGenLevelDefault,
            OptimizationLevel::Aggressive => LLVMCodeGenOptLevel::LLVMCodeGenLevelAggressive,
        }
    }
}

#[llvm_enum(LLVMVisibility)]
#[derive(Clone, Copy, Debug, Eq, Hash, Ord, PartialEq, PartialOrd)]
#[cfg_attr(feature = "serde", derive(Serialize, Deserialize))]
pub enum GlobalVisibility {
    #[llvm_variant(LLVMDefaultVisibility)]
    Default,
    #[llvm_variant(LLVMHiddenVisibility)]
    Hidden,
    #[llvm_variant(LLVMProtectedVisibility)]
    Protected,
}

impl Default for GlobalVisibility {
    /// Returns the default value for `GlobalVisibility`, namely `GlobalVisibility::Default`.
    fn default() -> Self {
        GlobalVisibility::Default
    }
}

#[derive(Clone, Copy, Debug, Eq, PartialEq)]
#[cfg_attr(feature = "serde", derive(Serialize, Deserialize))]
pub enum ThreadLocalMode {
    GeneralDynamicTLSModel,
    LocalDynamicTLSModel,
    InitialExecTLSModel,
    LocalExecTLSModel,
}

impl ThreadLocalMode {
    pub(crate) fn new(thread_local_mode: LLVMThreadLocalMode) -> Option<Self> {
        match thread_local_mode {
            LLVMThreadLocalMode::LLVMGeneralDynamicTLSModel => Some(ThreadLocalMode::GeneralDynamicTLSModel),
            LLVMThreadLocalMode::LLVMLocalDynamicTLSModel => Some(ThreadLocalMode::LocalDynamicTLSModel),
            LLVMThreadLocalMode::LLVMInitialExecTLSModel => Some(ThreadLocalMode::InitialExecTLSModel),
            LLVMThreadLocalMode::LLVMLocalExecTLSModel => Some(ThreadLocalMode::LocalExecTLSModel),
            LLVMThreadLocalMode::LLVMNotThreadLocal => None,
        }
    }

    pub(crate) fn as_llvm_mode(self) -> LLVMThreadLocalMode {
        match self {
            ThreadLocalMode::GeneralDynamicTLSModel => LLVMThreadLocalMode::LLVMGeneralDynamicTLSModel,
            ThreadLocalMode::LocalDynamicTLSModel => LLVMThreadLocalMode::LLVMLocalDynamicTLSModel,
            ThreadLocalMode::InitialExecTLSModel => LLVMThreadLocalMode::LLVMInitialExecTLSModel,
            ThreadLocalMode::LocalExecTLSModel => LLVMThreadLocalMode::LLVMLocalExecTLSModel,
            // None => LLVMThreadLocalMode::LLVMNotThreadLocal,
        }
    }
}

#[llvm_enum(LLVMDLLStorageClass)]
#[derive(Clone, Copy, Debug, Eq, Hash, Ord, PartialEq, PartialOrd)]
#[cfg_attr(feature = "serde", derive(Serialize, Deserialize))]
pub enum DLLStorageClass {
    #[llvm_variant(LLVMDefaultStorageClass)]
    Default,
    #[llvm_variant(LLVMDLLImportStorageClass)]
    Import,
    #[llvm_variant(LLVMDLLExportStorageClass)]
    Export,
}

impl Default for DLLStorageClass {
    /// Returns the default value for `DLLStorageClass`, namely `DLLStorageClass::Default`.
    fn default() -> Self {
        DLLStorageClass::Default
    }
}

#[llvm_enum(LLVMInlineAsmDialect)]
#[derive(Clone, Copy, Debug, Eq, Hash, Ord, PartialEq, PartialOrd)]
#[cfg_attr(feature = "serde", derive(Serialize, Deserialize))]
pub enum InlineAsmDialect {
    #[llvm_variant(LLVMInlineAsmDialectATT)]
    ATT,
    #[llvm_variant(LLVMInlineAsmDialectIntel)]
    Intel,
}<|MERGE_RESOLUTION|>--- conflicted
+++ resolved
@@ -58,23 +58,10 @@
 pub extern crate llvm_sys_160 as llvm_sys;
 #[cfg(feature = "llvm17-0")]
 pub extern crate llvm_sys_170 as llvm_sys;
-<<<<<<< HEAD
-#[cfg(feature = "llvm18-0")]
-pub extern crate llvm_sys_180 as llvm_sys;
+#[cfg(feature = "llvm18-1")]
+pub extern crate llvm_sys_181 as llvm_sys;
 #[cfg(feature = "llvm19-1")]
 pub extern crate llvm_sys_191 as llvm_sys;
-#[cfg(feature = "llvm4-0")]
-pub extern crate llvm_sys_40 as llvm_sys;
-#[cfg(feature = "llvm5-0")]
-pub extern crate llvm_sys_50 as llvm_sys;
-#[cfg(feature = "llvm6-0")]
-pub extern crate llvm_sys_60 as llvm_sys;
-#[cfg(feature = "llvm7-0")]
-pub extern crate llvm_sys_70 as llvm_sys;
-=======
-#[cfg(feature = "llvm18-1")]
-pub extern crate llvm_sys_181 as llvm_sys;
->>>>>>> d7e646b1
 #[cfg(feature = "llvm8-0")]
 pub extern crate llvm_sys_80 as llvm_sys;
 #[cfg(feature = "llvm9-0")]
@@ -133,12 +120,8 @@
     "llvm15-0",
     "llvm16-0",
     "llvm17-0",
-<<<<<<< HEAD
-    "llvm18-0",
+    "llvm18-1",
     "llvm19-1"
-=======
-    "llvm18-1"
->>>>>>> d7e646b1
 }
 
 #[cfg(all(
