use llvm_sys::core::LLVMGetTypeKind;
use llvm_sys::prelude::LLVMTypeRef;
use llvm_sys::LLVMTypeKind;

use crate::support::LLVMString;
use crate::types::traits::AsTypeRef;
use crate::types::MetadataType;
use crate::types::{
    ArrayType, FloatType, FunctionType, IntType, PointerType, ScalableVectorType, StructType, VectorType, VoidType,
};
use crate::values::{BasicValue, BasicValueEnum, IntValue};

use std::convert::TryFrom;
use std::fmt::{self, Display};

macro_rules! enum_type_set {
    ($(#[$enum_attrs:meta])* $enum_name:ident: { $($(#[$variant_attrs:meta])* $args:ident,)+ }) => (
        #[derive(Debug, PartialEq, Eq, Clone, Copy)]
        $(#[$enum_attrs])*
        pub enum $enum_name<'ctx> {
            $(
                $(#[$variant_attrs])*
                $args($args<'ctx>),
            )*
        }

        unsafe impl AsTypeRef for $enum_name<'_> {
            fn as_type_ref(&self) -> LLVMTypeRef {
                match *self {
                    $(
                        $enum_name::$args(ref t) => t.as_type_ref(),
                    )*
                }
            }
        }

        $(
            impl<'ctx> From<$args<'ctx>> for $enum_name<'ctx> {
                fn from(value: $args) -> $enum_name {
                    $enum_name::$args(value)
                }
            }

            impl<'ctx> TryFrom<$enum_name<'ctx>> for $args<'ctx> {
                type Error = ();

                fn try_from(value: $enum_name<'ctx>) -> Result<Self, Self::Error> {
                    match value {
                        $enum_name::$args(ty) => Ok(ty),
                        _ => Err(()),
                    }
                }
            }
        )*
    );
}

enum_type_set! {
    /// A wrapper for any `BasicType`, `VoidType`, or `FunctionType`.
    AnyTypeEnum: {
        /// A contiguous homogeneous container type.
        ArrayType,
        /// A floating point type.
        FloatType,
        /// A function return and parameter definition.
        FunctionType,
        /// An integer type.
        IntType,
        /// A pointer type.
        PointerType,
        /// A contiguous heterogeneous container type.
        StructType,
        /// A contiguous homogeneous "SIMD" container type.
        VectorType,
        /// A contiguous homogeneous scalable "SIMD" container type.
        ScalableVectorType,
        /// A valueless type.
        VoidType,
    }
}
enum_type_set! {
    /// A wrapper for any `BasicType`.
    BasicTypeEnum: {
        /// A contiguous homogeneous container type.
        ArrayType,
        /// A floating point type.
        FloatType,
        /// An integer type.
        IntType,
        /// A pointer type.
        PointerType,
        /// A contiguous heterogeneous container type.
        StructType,
        /// A contiguous homogeneous "SIMD" container type.
        VectorType,
        /// A contiguous homogeneous scalable "SIMD" container type.
        ScalableVectorType,
    }
}
enum_type_set! {
    BasicMetadataTypeEnum: {
        ArrayType,
        FloatType,
        IntType,
        PointerType,
        StructType,
        VectorType,
        ScalableVectorType,
        MetadataType,
    }
}

impl<'ctx> BasicMetadataTypeEnum<'ctx> {
    /// Create [`BasicMetadataTypeEnum`] from [`LLVMTypeRef`].
    ///
    /// # Safety
    ///
    /// Undefined behavior if the referenced type cannot be represented as [`BasicMetadataTypeEnum`],
    /// or the underlying pointer is null.
    ///
    /// Before LLVM 6, [`BasicMetadataTypeEnum::MetadataType`] variants cannot be created
    /// with this function. Attempting to do results in undefined behavior.
    pub unsafe fn new(type_: LLVMTypeRef) -> Self {
        match LLVMGetTypeKind(type_) {
            LLVMTypeKind::LLVMMetadataTypeKind => Self::MetadataType(MetadataType::new(type_)),
            _ => BasicTypeEnum::new(type_).into(),
        }
    }

    pub fn into_array_type(self) -> ArrayType<'ctx> {
        if let BasicMetadataTypeEnum::ArrayType(t) = self {
            t
        } else {
            panic!("Found {:?} but expected another variant", self);
        }
    }

    pub fn into_float_type(self) -> FloatType<'ctx> {
        if let BasicMetadataTypeEnum::FloatType(t) = self {
            t
        } else {
            panic!("Found {:?} but expected another variant", self);
        }
    }

    pub fn into_int_type(self) -> IntType<'ctx> {
        if let BasicMetadataTypeEnum::IntType(t) = self {
            t
        } else {
            panic!("Found {:?} but expected another variant", self);
        }
    }

    pub fn into_pointer_type(self) -> PointerType<'ctx> {
        if let BasicMetadataTypeEnum::PointerType(t) = self {
            t
        } else {
            panic!("Found {:?} but expected another variant", self);
        }
    }

    pub fn into_struct_type(self) -> StructType<'ctx> {
        if let BasicMetadataTypeEnum::StructType(t) = self {
            t
        } else {
            panic!("Found {:?} but expected another variant", self);
        }
    }

    pub fn into_vector_type(self) -> VectorType<'ctx> {
        if let BasicMetadataTypeEnum::VectorType(t) = self {
            t
        } else {
            panic!("Found {:?} but expected another variant", self);
        }
    }

    pub fn into_scalable_vector_type(self) -> ScalableVectorType<'ctx> {
        if let BasicMetadataTypeEnum::ScalableVectorType(t) = self {
            t
        } else {
            panic!("Found {:?} but expected another variant", self);
        }
    }

    pub fn into_metadata_type(self) -> MetadataType<'ctx> {
        if let BasicMetadataTypeEnum::MetadataType(t) = self {
            t
        } else {
            panic!("Found {:?} but expected another variant", self);
        }
    }

    pub fn is_array_type(self) -> bool {
        matches!(self, BasicMetadataTypeEnum::ArrayType(_))
    }

    pub fn is_float_type(self) -> bool {
        matches!(self, BasicMetadataTypeEnum::FloatType(_))
    }

    pub fn is_int_type(self) -> bool {
        matches!(self, BasicMetadataTypeEnum::IntType(_))
    }

    pub fn is_metadata_type(self) -> bool {
        matches!(self, BasicMetadataTypeEnum::MetadataType(_))
    }

    pub fn is_pointer_type(self) -> bool {
        matches!(self, BasicMetadataTypeEnum::PointerType(_))
    }

    pub fn is_struct_type(self) -> bool {
        matches!(self, BasicMetadataTypeEnum::StructType(_))
    }

    pub fn is_vector_type(self) -> bool {
        matches!(self, BasicMetadataTypeEnum::VectorType(_))
    }

    pub fn is_scalable_vector_type(self) -> bool {
        matches!(self, BasicMetadataTypeEnum::ScalableVectorType(_))
    }

    /// Print the definition of a `BasicMetadataTypeEnum` to `LLVMString`.
    pub fn print_to_string(self) -> LLVMString {
        match self {
            BasicMetadataTypeEnum::ArrayType(t) => t.print_to_string(),
            BasicMetadataTypeEnum::IntType(t) => t.print_to_string(),
            BasicMetadataTypeEnum::FloatType(t) => t.print_to_string(),
            BasicMetadataTypeEnum::PointerType(t) => t.print_to_string(),
            BasicMetadataTypeEnum::StructType(t) => t.print_to_string(),
            BasicMetadataTypeEnum::VectorType(t) => t.print_to_string(),
            BasicMetadataTypeEnum::ScalableVectorType(t) => t.print_to_string(),
            BasicMetadataTypeEnum::MetadataType(t) => t.print_to_string(),
        }
    }
}

impl<'ctx> AnyTypeEnum<'ctx> {
    /// Create `AnyTypeEnum` from [`LLVMTypeRef`]
    ///
    /// # Safety
    /// Undefined behavior, if referenced type isn't part of `AnyTypeEnum`
    pub unsafe fn new(type_: LLVMTypeRef) -> Self {
        match LLVMGetTypeKind(type_) {
            LLVMTypeKind::LLVMVoidTypeKind => AnyTypeEnum::VoidType(VoidType::new(type_)),
            LLVMTypeKind::LLVMHalfTypeKind
            | LLVMTypeKind::LLVMFloatTypeKind
            | LLVMTypeKind::LLVMDoubleTypeKind
            | LLVMTypeKind::LLVMX86_FP80TypeKind
            | LLVMTypeKind::LLVMFP128TypeKind
            | LLVMTypeKind::LLVMPPC_FP128TypeKind => AnyTypeEnum::FloatType(FloatType::new(type_)),
            #[cfg(any(
                feature = "llvm11-0",
                feature = "llvm12-0",
                feature = "llvm13-0",
                feature = "llvm14-0",
                feature = "llvm15-0",
                feature = "llvm16-0",
                feature = "llvm17-0",
<<<<<<< HEAD
                feature = "llvm18-0",
                feature = "llvm19-1"
=======
                feature = "llvm18-1"
>>>>>>> d7e646b1
            ))]
            LLVMTypeKind::LLVMBFloatTypeKind => AnyTypeEnum::FloatType(FloatType::new(type_)),
            LLVMTypeKind::LLVMLabelTypeKind => panic!("FIXME: Unsupported type: Label"),
            LLVMTypeKind::LLVMIntegerTypeKind => AnyTypeEnum::IntType(IntType::new(type_)),
            LLVMTypeKind::LLVMFunctionTypeKind => AnyTypeEnum::FunctionType(FunctionType::new(type_)),
            LLVMTypeKind::LLVMStructTypeKind => AnyTypeEnum::StructType(StructType::new(type_)),
            LLVMTypeKind::LLVMArrayTypeKind => AnyTypeEnum::ArrayType(ArrayType::new(type_)),
            LLVMTypeKind::LLVMPointerTypeKind => AnyTypeEnum::PointerType(PointerType::new(type_)),
            LLVMTypeKind::LLVMVectorTypeKind => AnyTypeEnum::VectorType(VectorType::new(type_)),
            #[cfg(any(
                feature = "llvm11-0",
                feature = "llvm12-0",
                feature = "llvm13-0",
                feature = "llvm14-0",
                feature = "llvm15-0",
                feature = "llvm16-0",
                feature = "llvm17-0",
<<<<<<< HEAD
                feature = "llvm18-0",
                feature = "llvm19-1"
=======
                feature = "llvm18-1"
>>>>>>> d7e646b1
            ))]
            LLVMTypeKind::LLVMScalableVectorTypeKind => AnyTypeEnum::ScalableVectorType(ScalableVectorType::new(type_)),
            // FIXME: should inkwell support metadata as AnyType?
            LLVMTypeKind::LLVMMetadataTypeKind => panic!("Metadata type is not supported as AnyType."),
            LLVMTypeKind::LLVMX86_MMXTypeKind => panic!("FIXME: Unsupported type: MMX"),
            #[cfg(any(
                feature = "llvm12-0",
                feature = "llvm13-0",
                feature = "llvm14-0",
                feature = "llvm15-0",
                feature = "llvm16-0",
                feature = "llvm17-0",
<<<<<<< HEAD
                feature = "llvm18-0",
                feature = "llvm19-1"
            ))]
            LLVMTypeKind::LLVMX86_AMXTypeKind => panic!("FIXME: Unsupported type: AMX"),
            LLVMTypeKind::LLVMTokenTypeKind => panic!("FIXME: Unsupported type: Token"),
            #[cfg(any(
                feature = "llvm16-0",
                feature = "llvm17-0",
                feature = "llvm18-0",
                feature = "llvm19-1"
            ))]
=======
                feature = "llvm18-1"
            ))]
            LLVMTypeKind::LLVMX86_AMXTypeKind => panic!("FIXME: Unsupported type: AMX"),
            LLVMTypeKind::LLVMTokenTypeKind => panic!("FIXME: Unsupported type: Token"),
            #[cfg(any(feature = "llvm16-0", feature = "llvm17-0", feature = "llvm18-1"))]
>>>>>>> d7e646b1
            LLVMTypeKind::LLVMTargetExtTypeKind => panic!("FIXME: Unsupported type: TargetExt"),
        }
    }

    /// This will panic if type is a void or function type.
    pub(crate) fn as_basic_type_enum(&self) -> BasicTypeEnum<'ctx> {
        unsafe { BasicTypeEnum::new(self.as_type_ref()) }
    }

    pub fn into_array_type(self) -> ArrayType<'ctx> {
        if let AnyTypeEnum::ArrayType(t) = self {
            t
        } else {
            panic!("Found {:?} but expected the ArrayType variant", self);
        }
    }

    pub fn into_float_type(self) -> FloatType<'ctx> {
        if let AnyTypeEnum::FloatType(t) = self {
            t
        } else {
            panic!("Found {:?} but expected the FloatType variant", self);
        }
    }

    pub fn into_function_type(self) -> FunctionType<'ctx> {
        if let AnyTypeEnum::FunctionType(t) = self {
            t
        } else {
            panic!("Found {:?} but expected the FunctionType variant", self);
        }
    }

    pub fn into_int_type(self) -> IntType<'ctx> {
        if let AnyTypeEnum::IntType(t) = self {
            t
        } else {
            panic!("Found {:?} but expected the IntType variant", self);
        }
    }

    pub fn into_pointer_type(self) -> PointerType<'ctx> {
        if let AnyTypeEnum::PointerType(t) = self {
            t
        } else {
            panic!("Found {:?} but expected the PointerType variant", self);
        }
    }

    pub fn into_struct_type(self) -> StructType<'ctx> {
        if let AnyTypeEnum::StructType(t) = self {
            t
        } else {
            panic!("Found {:?} but expected the StructType variant", self);
        }
    }

    pub fn into_vector_type(self) -> VectorType<'ctx> {
        if let AnyTypeEnum::VectorType(t) = self {
            t
        } else {
            panic!("Found {:?} but expected the VectorType variant", self);
        }
    }

    pub fn into_scalable_vector_type(self) -> ScalableVectorType<'ctx> {
        if let AnyTypeEnum::ScalableVectorType(t) = self {
            t
        } else {
            panic!("Found {:?} but expected the ScalableVectorType variant", self);
        }
    }

    pub fn into_void_type(self) -> VoidType<'ctx> {
        if let AnyTypeEnum::VoidType(t) = self {
            t
        } else {
            panic!("Found {:?} but expected the VoidType variant", self);
        }
    }

    pub fn is_array_type(self) -> bool {
        matches!(self, AnyTypeEnum::ArrayType(_))
    }

    pub fn is_float_type(self) -> bool {
        matches!(self, AnyTypeEnum::FloatType(_))
    }

    pub fn is_function_type(self) -> bool {
        matches!(self, AnyTypeEnum::FunctionType(_))
    }

    pub fn is_int_type(self) -> bool {
        matches!(self, AnyTypeEnum::IntType(_))
    }

    pub fn is_pointer_type(self) -> bool {
        matches!(self, AnyTypeEnum::PointerType(_))
    }

    pub fn is_struct_type(self) -> bool {
        matches!(self, AnyTypeEnum::StructType(_))
    }

    pub fn is_vector_type(self) -> bool {
        matches!(self, AnyTypeEnum::VectorType(_))
    }

    pub fn is_void_type(self) -> bool {
        matches!(self, AnyTypeEnum::VoidType(_))
    }

    pub fn size_of(&self) -> Option<IntValue<'ctx>> {
        match self {
            AnyTypeEnum::ArrayType(t) => t.size_of(),
            AnyTypeEnum::FloatType(t) => Some(t.size_of()),
            AnyTypeEnum::IntType(t) => Some(t.size_of()),
            AnyTypeEnum::PointerType(t) => Some(t.size_of()),
            AnyTypeEnum::StructType(t) => t.size_of(),
            AnyTypeEnum::VectorType(t) => t.size_of(),
            AnyTypeEnum::ScalableVectorType(t) => t.size_of(),
            AnyTypeEnum::VoidType(_) => None,
            AnyTypeEnum::FunctionType(_) => None,
        }
    }

    /// Print the definition of a `AnyTypeEnum` to `LLVMString`.
    pub fn print_to_string(self) -> LLVMString {
        match self {
            AnyTypeEnum::ArrayType(t) => t.print_to_string(),
            AnyTypeEnum::FloatType(t) => t.print_to_string(),
            AnyTypeEnum::IntType(t) => t.print_to_string(),
            AnyTypeEnum::PointerType(t) => t.print_to_string(),
            AnyTypeEnum::StructType(t) => t.print_to_string(),
            AnyTypeEnum::VectorType(t) => t.print_to_string(),
            AnyTypeEnum::ScalableVectorType(t) => t.print_to_string(),
            AnyTypeEnum::VoidType(t) => t.print_to_string(),
            AnyTypeEnum::FunctionType(t) => t.print_to_string(),
        }
    }
}

impl<'ctx> BasicTypeEnum<'ctx> {
    /// Create `BasicTypeEnum` from [`LLVMTypeRef`]
    ///
    /// # Safety
    /// Undefined behavior, if referenced type isn't part of basic type enum.
    pub unsafe fn new(type_: LLVMTypeRef) -> Self {
        match LLVMGetTypeKind(type_) {
            LLVMTypeKind::LLVMHalfTypeKind
            | LLVMTypeKind::LLVMFloatTypeKind
            | LLVMTypeKind::LLVMDoubleTypeKind
            | LLVMTypeKind::LLVMX86_FP80TypeKind
            | LLVMTypeKind::LLVMFP128TypeKind
            | LLVMTypeKind::LLVMPPC_FP128TypeKind => BasicTypeEnum::FloatType(FloatType::new(type_)),
            #[cfg(any(
                feature = "llvm11-0",
                feature = "llvm12-0",
                feature = "llvm13-0",
                feature = "llvm14-0",
                feature = "llvm15-0",
                feature = "llvm16-0",
                feature = "llvm17-0",
<<<<<<< HEAD
                feature = "llvm18-0",
                feature = "llvm19-1"
=======
                feature = "llvm18-1"
>>>>>>> d7e646b1
            ))]
            LLVMTypeKind::LLVMBFloatTypeKind => BasicTypeEnum::FloatType(FloatType::new(type_)),
            LLVMTypeKind::LLVMIntegerTypeKind => BasicTypeEnum::IntType(IntType::new(type_)),
            LLVMTypeKind::LLVMStructTypeKind => BasicTypeEnum::StructType(StructType::new(type_)),
            LLVMTypeKind::LLVMPointerTypeKind => BasicTypeEnum::PointerType(PointerType::new(type_)),
            LLVMTypeKind::LLVMArrayTypeKind => BasicTypeEnum::ArrayType(ArrayType::new(type_)),
            LLVMTypeKind::LLVMVectorTypeKind => BasicTypeEnum::VectorType(VectorType::new(type_)),
            #[cfg(any(
                feature = "llvm11-0",
                feature = "llvm12-0",
                feature = "llvm13-0",
                feature = "llvm14-0",
                feature = "llvm15-0",
                feature = "llvm16-0",
                feature = "llvm17-0",
<<<<<<< HEAD
                feature = "llvm18-0",
                feature = "llvm19-1"
=======
                feature = "llvm18-1"
>>>>>>> d7e646b1
            ))]
            LLVMTypeKind::LLVMScalableVectorTypeKind => {
                BasicTypeEnum::ScalableVectorType(ScalableVectorType::new(type_))
            },
            LLVMTypeKind::LLVMMetadataTypeKind => panic!("Unsupported basic type: Metadata"),
            // see https://llvm.org/docs/LangRef.html#x86-mmx-type
            LLVMTypeKind::LLVMX86_MMXTypeKind => panic!("Unsupported basic type: MMX"),
            // see https://llvm.org/docs/LangRef.html#x86-amx-type
            #[cfg(any(
                feature = "llvm12-0",
                feature = "llvm13-0",
                feature = "llvm14-0",
                feature = "llvm15-0",
                feature = "llvm16-0",
                feature = "llvm17-0",
<<<<<<< HEAD
                feature = "llvm18-0",
                feature = "llvm19-1"
=======
                feature = "llvm18-1"
>>>>>>> d7e646b1
            ))]
            LLVMTypeKind::LLVMX86_AMXTypeKind => unreachable!("Unsupported basic type: AMX"),
            LLVMTypeKind::LLVMLabelTypeKind => unreachable!("Unsupported basic type: Label"),
            LLVMTypeKind::LLVMVoidTypeKind => unreachable!("Unsupported basic type: VoidType"),
            LLVMTypeKind::LLVMFunctionTypeKind => unreachable!("Unsupported basic type: FunctionType"),
            LLVMTypeKind::LLVMTokenTypeKind => unreachable!("Unsupported basic type: Token"),
<<<<<<< HEAD
            #[cfg(any(
                feature = "llvm16-0",
                feature = "llvm17-0",
                feature = "llvm18-0",
                feature = "llvm19-1"
            ))]
=======
            #[cfg(any(feature = "llvm16-0", feature = "llvm17-0", feature = "llvm18-1"))]
>>>>>>> d7e646b1
            LLVMTypeKind::LLVMTargetExtTypeKind => unreachable!("Unsupported basic type: TargetExt"),
        }
    }

    pub fn into_array_type(self) -> ArrayType<'ctx> {
        if let BasicTypeEnum::ArrayType(t) = self {
            t
        } else {
            panic!("Found {:?} but expected the ArrayType variant", self);
        }
    }

    pub fn into_float_type(self) -> FloatType<'ctx> {
        if let BasicTypeEnum::FloatType(t) = self {
            t
        } else {
            panic!("Found {:?} but expected the FloatType variant", self);
        }
    }

    pub fn into_int_type(self) -> IntType<'ctx> {
        if let BasicTypeEnum::IntType(t) = self {
            t
        } else {
            panic!("Found {:?} but expected the IntType variant", self);
        }
    }

    pub fn into_pointer_type(self) -> PointerType<'ctx> {
        if let BasicTypeEnum::PointerType(t) = self {
            t
        } else {
            panic!("Found {:?} but expected the PointerType variant", self);
        }
    }

    pub fn into_struct_type(self) -> StructType<'ctx> {
        if let BasicTypeEnum::StructType(t) = self {
            t
        } else {
            panic!("Found {:?} but expected the StructType variant", self);
        }
    }

    pub fn into_vector_type(self) -> VectorType<'ctx> {
        if let BasicTypeEnum::VectorType(t) = self {
            t
        } else {
            panic!("Found {:?} but expected the VectorType variant", self);
        }
    }

    pub fn into_scalable_vector_type(self) -> ScalableVectorType<'ctx> {
        if let BasicTypeEnum::ScalableVectorType(t) = self {
            t
        } else {
            panic!("Found {:?} but expected the ScalableVectorType variant", self);
        }
    }

    pub fn is_array_type(self) -> bool {
        matches!(self, BasicTypeEnum::ArrayType(_))
    }

    pub fn is_float_type(self) -> bool {
        matches!(self, BasicTypeEnum::FloatType(_))
    }

    pub fn is_int_type(self) -> bool {
        matches!(self, BasicTypeEnum::IntType(_))
    }

    pub fn is_pointer_type(self) -> bool {
        matches!(self, BasicTypeEnum::PointerType(_))
    }

    pub fn is_struct_type(self) -> bool {
        matches!(self, BasicTypeEnum::StructType(_))
    }

    pub fn is_vector_type(self) -> bool {
        matches!(self, BasicTypeEnum::VectorType(_))
    }

    pub fn is_scalable_vector_type(self) -> bool {
        matches!(self, BasicTypeEnum::ScalableVectorType(_))
    }

    /// Creates a constant `BasicValueZero`.
    ///
    /// # Example
    /// ```
    /// use inkwell::context::Context;
    /// use crate::inkwell::types::BasicType;
    ///
    /// let context = Context::create();
    /// let f32_type = context.f32_type().as_basic_type_enum();
    /// let f32_zero = f32_type.const_zero();
    /// ```
    pub fn const_zero(self) -> BasicValueEnum<'ctx> {
        match self {
            BasicTypeEnum::ArrayType(ty) => ty.const_zero().as_basic_value_enum(),
            BasicTypeEnum::FloatType(ty) => ty.const_zero().as_basic_value_enum(),
            BasicTypeEnum::IntType(ty) => ty.const_zero().as_basic_value_enum(),
            BasicTypeEnum::PointerType(ty) => ty.const_zero().as_basic_value_enum(),
            BasicTypeEnum::StructType(ty) => ty.const_zero().as_basic_value_enum(),
            BasicTypeEnum::VectorType(ty) => ty.const_zero().as_basic_value_enum(),
            BasicTypeEnum::ScalableVectorType(ty) => ty.const_zero().as_basic_value_enum(),
        }
    }

    /// Print the definition of a `BasicTypeEnum` to `LLVMString`.
    pub fn print_to_string(self) -> LLVMString {
        match self {
            BasicTypeEnum::ArrayType(t) => t.print_to_string(),
            BasicTypeEnum::FloatType(t) => t.print_to_string(),
            BasicTypeEnum::IntType(t) => t.print_to_string(),
            BasicTypeEnum::PointerType(t) => t.print_to_string(),
            BasicTypeEnum::StructType(t) => t.print_to_string(),
            BasicTypeEnum::VectorType(t) => t.print_to_string(),
            BasicTypeEnum::ScalableVectorType(t) => t.print_to_string(),
        }
    }
}

impl<'ctx> TryFrom<AnyTypeEnum<'ctx>> for BasicTypeEnum<'ctx> {
    type Error = ();

    fn try_from(value: AnyTypeEnum<'ctx>) -> Result<Self, Self::Error> {
        use AnyTypeEnum::*;
        Ok(match value {
            ArrayType(at) => at.into(),
            FloatType(ft) => ft.into(),
            IntType(it) => it.into(),
            PointerType(pt) => pt.into(),
            StructType(st) => st.into(),
            VectorType(vt) => vt.into(),
            ScalableVectorType(vt) => vt.into(),
            VoidType(_) | FunctionType(_) => return Err(()),
        })
    }
}

impl<'ctx> TryFrom<AnyTypeEnum<'ctx>> for BasicMetadataTypeEnum<'ctx> {
    type Error = ();

    fn try_from(value: AnyTypeEnum<'ctx>) -> Result<Self, Self::Error> {
        use AnyTypeEnum::*;
        Ok(match value {
            ArrayType(at) => at.into(),
            FloatType(ft) => ft.into(),
            IntType(it) => it.into(),
            PointerType(pt) => pt.into(),
            StructType(st) => st.into(),
            VectorType(vt) => vt.into(),
            ScalableVectorType(vt) => vt.into(),
            VoidType(_) | FunctionType(_) => return Err(()),
        })
    }
}

impl<'ctx> TryFrom<BasicMetadataTypeEnum<'ctx>> for BasicTypeEnum<'ctx> {
    type Error = ();

    fn try_from(value: BasicMetadataTypeEnum<'ctx>) -> Result<Self, Self::Error> {
        use BasicMetadataTypeEnum::*;
        Ok(match value {
            ArrayType(at) => at.into(),
            FloatType(ft) => ft.into(),
            IntType(it) => it.into(),
            PointerType(pt) => pt.into(),
            StructType(st) => st.into(),
            VectorType(vt) => vt.into(),
            ScalableVectorType(vt) => vt.into(),
            MetadataType(_) => return Err(()),
        })
    }
}

impl<'ctx> From<BasicTypeEnum<'ctx>> for BasicMetadataTypeEnum<'ctx> {
    fn from(value: BasicTypeEnum<'ctx>) -> Self {
        use BasicTypeEnum::*;
        match value {
            ArrayType(at) => at.into(),
            FloatType(ft) => ft.into(),
            IntType(it) => it.into(),
            PointerType(pt) => pt.into(),
            StructType(st) => st.into(),
            VectorType(vt) => vt.into(),
            ScalableVectorType(vt) => vt.into(),
        }
    }
}

impl Display for AnyTypeEnum<'_> {
    fn fmt(&self, f: &mut fmt::Formatter<'_>) -> fmt::Result {
        write!(f, "{}", self.print_to_string())
    }
}

impl Display for BasicTypeEnum<'_> {
    fn fmt(&self, f: &mut fmt::Formatter<'_>) -> fmt::Result {
        write!(f, "{}", self.print_to_string())
    }
}

impl Display for BasicMetadataTypeEnum<'_> {
    fn fmt(&self, f: &mut fmt::Formatter<'_>) -> fmt::Result {
        write!(f, "{}", self.print_to_string())
    }
}<|MERGE_RESOLUTION|>--- conflicted
+++ resolved
@@ -260,12 +260,8 @@
                 feature = "llvm15-0",
                 feature = "llvm16-0",
                 feature = "llvm17-0",
-<<<<<<< HEAD
-                feature = "llvm18-0",
+                feature = "llvm18-1",
                 feature = "llvm19-1"
-=======
-                feature = "llvm18-1"
->>>>>>> d7e646b1
             ))]
             LLVMTypeKind::LLVMBFloatTypeKind => AnyTypeEnum::FloatType(FloatType::new(type_)),
             LLVMTypeKind::LLVMLabelTypeKind => panic!("FIXME: Unsupported type: Label"),
@@ -283,12 +279,8 @@
                 feature = "llvm15-0",
                 feature = "llvm16-0",
                 feature = "llvm17-0",
-<<<<<<< HEAD
-                feature = "llvm18-0",
+                feature = "llvm18-1",
                 feature = "llvm19-1"
-=======
-                feature = "llvm18-1"
->>>>>>> d7e646b1
             ))]
             LLVMTypeKind::LLVMScalableVectorTypeKind => AnyTypeEnum::ScalableVectorType(ScalableVectorType::new(type_)),
             // FIXME: should inkwell support metadata as AnyType?
@@ -301,8 +293,7 @@
                 feature = "llvm15-0",
                 feature = "llvm16-0",
                 feature = "llvm17-0",
-<<<<<<< HEAD
-                feature = "llvm18-0",
+                feature = "llvm18-1",
                 feature = "llvm19-1"
             ))]
             LLVMTypeKind::LLVMX86_AMXTypeKind => panic!("FIXME: Unsupported type: AMX"),
@@ -310,16 +301,9 @@
             #[cfg(any(
                 feature = "llvm16-0",
                 feature = "llvm17-0",
-                feature = "llvm18-0",
+                feature = "llvm18-1",
                 feature = "llvm19-1"
             ))]
-=======
-                feature = "llvm18-1"
-            ))]
-            LLVMTypeKind::LLVMX86_AMXTypeKind => panic!("FIXME: Unsupported type: AMX"),
-            LLVMTypeKind::LLVMTokenTypeKind => panic!("FIXME: Unsupported type: Token"),
-            #[cfg(any(feature = "llvm16-0", feature = "llvm17-0", feature = "llvm18-1"))]
->>>>>>> d7e646b1
             LLVMTypeKind::LLVMTargetExtTypeKind => panic!("FIXME: Unsupported type: TargetExt"),
         }
     }
@@ -484,12 +468,8 @@
                 feature = "llvm15-0",
                 feature = "llvm16-0",
                 feature = "llvm17-0",
-<<<<<<< HEAD
-                feature = "llvm18-0",
+                feature = "llvm18-1",
                 feature = "llvm19-1"
-=======
-                feature = "llvm18-1"
->>>>>>> d7e646b1
             ))]
             LLVMTypeKind::LLVMBFloatTypeKind => BasicTypeEnum::FloatType(FloatType::new(type_)),
             LLVMTypeKind::LLVMIntegerTypeKind => BasicTypeEnum::IntType(IntType::new(type_)),
@@ -505,12 +485,8 @@
                 feature = "llvm15-0",
                 feature = "llvm16-0",
                 feature = "llvm17-0",
-<<<<<<< HEAD
-                feature = "llvm18-0",
+                feature = "llvm18-1",
                 feature = "llvm19-1"
-=======
-                feature = "llvm18-1"
->>>>>>> d7e646b1
             ))]
             LLVMTypeKind::LLVMScalableVectorTypeKind => {
                 BasicTypeEnum::ScalableVectorType(ScalableVectorType::new(type_))
@@ -526,28 +502,20 @@
                 feature = "llvm15-0",
                 feature = "llvm16-0",
                 feature = "llvm17-0",
-<<<<<<< HEAD
-                feature = "llvm18-0",
+                feature = "llvm18-1",
                 feature = "llvm19-1"
-=======
-                feature = "llvm18-1"
->>>>>>> d7e646b1
             ))]
             LLVMTypeKind::LLVMX86_AMXTypeKind => unreachable!("Unsupported basic type: AMX"),
             LLVMTypeKind::LLVMLabelTypeKind => unreachable!("Unsupported basic type: Label"),
             LLVMTypeKind::LLVMVoidTypeKind => unreachable!("Unsupported basic type: VoidType"),
             LLVMTypeKind::LLVMFunctionTypeKind => unreachable!("Unsupported basic type: FunctionType"),
             LLVMTypeKind::LLVMTokenTypeKind => unreachable!("Unsupported basic type: Token"),
-<<<<<<< HEAD
             #[cfg(any(
                 feature = "llvm16-0",
                 feature = "llvm17-0",
-                feature = "llvm18-0",
+                feature = "llvm18-1",
                 feature = "llvm19-1"
             ))]
-=======
-            #[cfg(any(feature = "llvm16-0", feature = "llvm17-0", feature = "llvm18-1"))]
->>>>>>> d7e646b1
             LLVMTypeKind::LLVMTargetExtTypeKind => unreachable!("Unsupported basic type: TargetExt"),
         }
     }
