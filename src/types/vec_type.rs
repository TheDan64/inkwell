--- conflicted
+++ resolved
@@ -179,11 +179,7 @@
     /// let context = Context::create();
     /// let f32_type = context.f32_type();
     /// let f32_vec_type = f32_type.vec_type(3);
-<<<<<<< HEAD
-    /// let f32_vec_ptr_type = f32_vec_type.ptr_type(AddressSpace::Zero);
-=======
     /// let f32_vec_ptr_type = f32_vec_type.ptr_type(AddressSpace::default());
->>>>>>> 3c5d7706
     ///
     /// assert_eq!(f32_vec_ptr_type.get_element_type().into_vector_type(), f32_vec_type);
     /// ```
