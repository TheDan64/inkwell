use llvm_sys::core::{
    LLVMConstNamedStruct, LLVMCountStructElementTypes, LLVMGetStructElementTypes, LLVMGetStructName,
    LLVMIsOpaqueStruct, LLVMIsPackedStruct, LLVMStructGetTypeAtIndex, LLVMStructSetBody,
};
use llvm_sys::prelude::{LLVMTypeRef, LLVMValueRef};

use std::ffi::CStr;
use std::fmt::{self, Display};
use std::mem::forget;

use crate::context::ContextRef;
use crate::support::LLVMString;
use crate::types::enums::BasicMetadataTypeEnum;
use crate::types::traits::AsTypeRef;
use crate::types::{ArrayType, BasicTypeEnum, FunctionType, PointerType, Type};
use crate::values::{ArrayValue, AsValueRef, BasicValueEnum, IntValue, StructValue};
use crate::AddressSpace;

/// A `StructType` is the type of a heterogeneous container of types.
#[derive(Debug, PartialEq, Eq, Clone, Copy)]
pub struct StructType<'ctx> {
    struct_type: Type<'ctx>,
}

impl<'ctx> StructType<'ctx> {
    /// Create `StructType` from [`LLVMTypeRef`]
    ///
    /// # Safety
    /// Undefined behavior, if referenced type isn't struct type
    pub unsafe fn new(struct_type: LLVMTypeRef) -> Self {
        assert!(!struct_type.is_null());

        StructType {
            struct_type: Type::new(struct_type),
        }
    }

    /// Gets the type of a field belonging to this `StructType`.
    ///
    /// # Example
    ///
    /// ```no_run
    /// use inkwell::context::Context;
    ///
    /// let context = Context::create();
    /// let f32_type = context.f32_type();
    /// let struct_type = context.struct_type(&[f32_type.into()], false);
    ///
    /// assert_eq!(struct_type.get_field_type_at_index(0).unwrap().into_float_type(), f32_type);
    /// ```
    pub fn get_field_type_at_index(self, index: u32) -> Option<BasicTypeEnum<'ctx>> {
        // LLVM doesn't seem to just return null if opaque.
        // TODO: One day, with SubTypes (& maybe specialization?) we could just
        // impl this method for non opaque structs only
        if self.is_opaque() {
            return None;
        }

        // OoB indexing seems to be unchecked and therefore is UB
        if index >= self.count_fields() {
            return None;
        }

        Some(unsafe { self.get_field_type_at_index_unchecked(index) })
    }

    /// Gets the type of a field belonging to this `StructType`.
    ///
    /// # Safety
    ///
    /// The index must be less than [StructType::count_fields] and the struct must not be opaque.
    pub unsafe fn get_field_type_at_index_unchecked(self, index: u32) -> BasicTypeEnum<'ctx> {
        unsafe { BasicTypeEnum::new(LLVMStructGetTypeAtIndex(self.as_type_ref(), index)) }
    }

    /// Creates a `StructValue` based on this `StructType`'s definition.
    ///
    /// # Example
    ///
    /// ```no_run
    /// use inkwell::context::Context;
    ///
    /// let context = Context::create();
    /// let f32_type = context.f32_type();
    /// let f32_zero = f32_type.const_float(0.);
    /// let struct_type = context.struct_type(&[f32_type.into()], false);
    /// let struct_val = struct_type.const_named_struct(&[f32_zero.into()]);
    /// ```
    pub fn const_named_struct(self, values: &[BasicValueEnum<'ctx>]) -> StructValue<'ctx> {
        let mut args: Vec<LLVMValueRef> = values.iter().map(|val| val.as_value_ref()).collect();
        unsafe {
            StructValue::new(LLVMConstNamedStruct(
                self.as_type_ref(),
                args.as_mut_ptr(),
                args.len() as u32,
            ))
        }
    }

    /// Creates a constant zero value of this `StructType`.
    ///
    /// # Example
    ///
    /// ```no_run
    /// use inkwell::context::Context;
    ///
    /// let context = Context::create();
    /// let f32_type = context.f32_type();
    /// let struct_type = context.struct_type(&[f32_type.into(), f32_type.into()], false);
    /// let struct_zero = struct_type.const_zero();
    /// ```
    pub fn const_zero(self) -> StructValue<'ctx> {
        unsafe { StructValue::new(self.struct_type.const_zero()) }
    }

    // TODO: impl it only for StructType<T*>?
    /// Gets the size of this `StructType`. Value may vary depending on the target architecture.
    ///
    /// # Example
    ///
    /// ```no_run
    /// use inkwell::context::Context;
    ///
    /// let context = Context::create();
    /// let f32_type = context.f32_type();
    /// let f32_struct_type = context.struct_type(&[f32_type.into()], false);
    /// let f32_struct_type_size = f32_struct_type.size_of();
    /// ```
    pub fn size_of(self) -> Option<IntValue<'ctx>> {
        self.struct_type.size_of()
    }

    /// Gets the alignment of this `StructType`. Value may vary depending on the target architecture.
    ///
    /// # Example
    ///
    /// ```no_run
    /// use inkwell::context::Context;
    ///
    /// let context = Context::create();
    /// let f32_type = context.f32_type();
    /// let struct_type = context.struct_type(&[f32_type.into(), f32_type.into()], false);
    /// let struct_type_alignment = struct_type.get_alignment();
    /// ```
    pub fn get_alignment(self) -> IntValue<'ctx> {
        self.struct_type.get_alignment()
    }

    /// Gets a reference to the `Context` this `StructType` was created in.
    ///
    /// # Example
    ///
    /// ```no_run
    /// use inkwell::context::Context;
    ///
    /// let context = Context::create();
    /// let f32_type = context.f32_type();
    /// let struct_type = context.struct_type(&[f32_type.into(), f32_type.into()], false);
    ///
    /// assert_eq!(struct_type.get_context(), context);
    /// ```
    pub fn get_context(self) -> ContextRef<'ctx> {
        self.struct_type.get_context()
    }

    /// Gets this `StructType`'s name.
    ///
    /// # Example
    ///
    /// ```no_run
    /// use inkwell::context::Context;
    ///
    /// let context = Context::create();
    /// let f32_type = context.f32_type();
    /// let struct_type = context.opaque_struct_type("opaque_struct");
    ///
    /// assert_eq!(struct_type.get_name().unwrap().to_str().unwrap(), "opaque_struct");
    /// ```
    pub fn get_name(&self) -> Option<&CStr> {
        let name = unsafe { LLVMGetStructName(self.as_type_ref()) };

        if name.is_null() {
            return None;
        }

        let c_str = unsafe { CStr::from_ptr(name) };

        Some(c_str)
    }

    /// Creates a `PointerType` with this `StructType` for its element type.
    ///
    /// # Example
    ///
    /// ```no_run
    /// use inkwell::AddressSpace;
    /// use inkwell::context::Context;
    ///
    /// let context = Context::create();
    /// let f32_type = context.f32_type();
    /// let struct_type = context.struct_type(&[f32_type.into(), f32_type.into()], false);
    /// let struct_ptr_type = struct_type.ptr_type(AddressSpace::default());
    ///
    /// #[cfg(feature = "typed-pointers")]
    /// assert_eq!(struct_ptr_type.get_element_type().into_struct_type(), struct_type);
    /// ```
    #[cfg_attr(
        any(
            all(feature = "llvm15-0", not(feature = "typed-pointers")),
            all(feature = "llvm16-0", not(feature = "typed-pointers")),
            feature = "llvm17-0",
<<<<<<< HEAD
            feature = "llvm18-0",
            feature = "llvm19-1"
=======
            feature = "llvm18-1"
>>>>>>> d7e646b1
        ),
        deprecated(
            note = "Starting from version 15.0, LLVM doesn't differentiate between pointer types. Use Context::ptr_type instead."
        )
    )]
    pub fn ptr_type(self, address_space: AddressSpace) -> PointerType<'ctx> {
        self.struct_type.ptr_type(address_space)
    }

    /// Creates a `FunctionType` with this `StructType` for its return type.
    ///
    /// # Example
    ///
    /// ```no_run
    /// use inkwell::context::Context;
    ///
    /// let context = Context::create();
    /// let f32_type = context.f32_type();
    /// let struct_type = context.struct_type(&[f32_type.into(), f32_type.into()], false);
    /// let fn_type = struct_type.fn_type(&[], false);
    /// ```
    pub fn fn_type(self, param_types: &[BasicMetadataTypeEnum<'ctx>], is_var_args: bool) -> FunctionType<'ctx> {
        self.struct_type.fn_type(param_types, is_var_args)
    }

    /// Creates an `ArrayType` with this `StructType` for its element type.
    ///
    /// # Example
    ///
    /// ```no_run
    /// use inkwell::context::Context;
    ///
    /// let context = Context::create();
    /// let f32_type = context.f32_type();
    /// let struct_type = context.struct_type(&[f32_type.into(), f32_type.into()], false);
    /// let struct_array_type = struct_type.array_type(3);
    ///
    /// assert_eq!(struct_array_type.len(), 3);
    /// assert_eq!(struct_array_type.get_element_type().into_struct_type(), struct_type);
    /// ```
    pub fn array_type(self, size: u32) -> ArrayType<'ctx> {
        self.struct_type.array_type(size)
    }

    /// Determines whether or not a `StructType` is packed.
    ///
    /// # Example
    ///
    /// ```no_run
    /// use inkwell::context::Context;
    ///
    /// let context = Context::create();
    /// let f32_type = context.f32_type();
    /// let struct_type = context.struct_type(&[f32_type.into(), f32_type.into()], false);
    ///
    /// assert!(struct_type.is_packed());
    /// ```
    pub fn is_packed(self) -> bool {
        unsafe { LLVMIsPackedStruct(self.as_type_ref()) == 1 }
    }

    /// Determines whether or not a `StructType` is opaque.
    ///
    /// # Example
    ///
    /// ```no_run
    /// use inkwell::context::Context;
    ///
    /// let context = Context::create();
    /// let f32_type = context.f32_type();
    /// let struct_type = context.opaque_struct_type("opaque_struct");
    ///
    /// assert!(struct_type.is_opaque());
    /// ```
    pub fn is_opaque(self) -> bool {
        unsafe { LLVMIsOpaqueStruct(self.as_type_ref()) == 1 }
    }

    /// Counts the number of field types.
    ///
    /// # Example
    ///
    /// ```no_run
    /// use inkwell::context::Context;
    ///
    /// let context = Context::create();
    /// let f32_type = context.f32_type();
    /// let i8_type = context.i8_type();
    /// let struct_type = context.struct_type(&[f32_type.into(), i8_type.into()], false);
    ///
    /// assert_eq!(struct_type.count_fields(), 2);
    /// ```
    pub fn count_fields(self) -> u32 {
        unsafe { LLVMCountStructElementTypes(self.as_type_ref()) }
    }

    /// Gets this `StructType`'s field types.
    ///
    /// # Example
    ///
    /// ```no_run
    /// use inkwell::context::Context;
    ///
    /// let context = Context::create();
    /// let f32_type = context.f32_type();
    /// let i8_type = context.i8_type();
    /// let struct_type = context.struct_type(&[f32_type.into(), i8_type.into()], false);
    ///
    /// assert_eq!(struct_type.get_field_types(), &[f32_type.into(), i8_type.into()]);
    /// ```
    pub fn get_field_types(self) -> Vec<BasicTypeEnum<'ctx>> {
        let count = self.count_fields();
        let mut raw_vec: Vec<LLVMTypeRef> = Vec::with_capacity(count as usize);
        let ptr = raw_vec.as_mut_ptr();

        forget(raw_vec);

        let raw_vec = unsafe {
            LLVMGetStructElementTypes(self.as_type_ref(), ptr);

            Vec::from_raw_parts(ptr, count as usize, count as usize)
        };

        raw_vec.iter().map(|val| unsafe { BasicTypeEnum::new(*val) }).collect()
    }

    /// Get a struct field iterator.
    pub fn get_field_types_iter(self) -> FieldTypesIter<'ctx> {
        FieldTypesIter {
            st: self,
            i: 0,
            count: if self.is_opaque() { 0 } else { self.count_fields() },
        }
    }

    /// Print the definition of a `StructType` to `LLVMString`.
    pub fn print_to_string(self) -> LLVMString {
        self.struct_type.print_to_string()
    }

    /// Creates an undefined instance of a `StructType`.
    ///
    /// # Example
    ///
    /// ```no_run
    /// use inkwell::context::Context;
    ///
    /// let context = Context::create();
    /// let f32_type = context.f32_type();
    /// let i8_type = context.i8_type();
    /// let struct_type = context.struct_type(&[f32_type.into(), i8_type.into()], false);
    /// let struct_type_undef = struct_type.get_undef();
    ///
    /// assert!(struct_type_undef.is_undef());
    /// ```
    pub fn get_undef(self) -> StructValue<'ctx> {
        unsafe { StructValue::new(self.struct_type.get_undef()) }
    }

    /// Creates a poison instance of a `StructType`.
    ///
    /// # Example
    ///
    /// ```no_run
    /// use inkwell::context::Context;
    /// use inkwell::values::AnyValue;
    ///
    /// let context = Context::create();
    /// let f32_type = context.f32_type();
    /// let i8_type = context.i8_type();
    /// let struct_type = context.struct_type(&[f32_type.into(), i8_type.into()], false);
    /// let struct_type_poison = struct_type.get_poison();
    ///
    /// assert!(struct_type_poison.is_poison());
    /// ```
    #[llvm_versions(12..)]
    pub fn get_poison(self) -> StructValue<'ctx> {
        unsafe { StructValue::new(self.struct_type.get_poison()) }
    }

    /// Defines the body of a `StructType`.
    ///
    /// If the struct is an opaque type, it will no longer be after this call.
    ///
    /// Resetting the `packed` state of a non-opaque struct type may not work.
    ///
    /// # Example
    ///
    /// ```no_run
    /// use inkwell::context::Context;
    ///
    /// let context = Context::create();
    /// let f32_type = context.f32_type();
    /// let opaque_struct_type = context.opaque_struct_type("opaque_struct");
    ///
    /// opaque_struct_type.set_body(&[f32_type.into()], false);
    ///
    /// assert!(!opaque_struct_type.is_opaque());
    /// ```
    pub fn set_body(self, field_types: &[BasicTypeEnum<'ctx>], packed: bool) -> bool {
        let is_opaque = self.is_opaque();
        let mut field_types: Vec<LLVMTypeRef> = field_types.iter().map(|val| val.as_type_ref()).collect();
        unsafe {
            LLVMStructSetBody(
                self.as_type_ref(),
                field_types.as_mut_ptr(),
                field_types.len() as u32,
                packed as i32,
            );
        }

        is_opaque
    }

    /// Creates a constant `ArrayValue`.
    ///
    /// # Example
    ///
    /// ```no_run
    /// use inkwell::context::Context;
    ///
    /// let context = Context::create();
    /// let f32_type = context.f32_type();
    /// let struct_type = context.struct_type(&[f32_type.into(), f32_type.into()], false);
    /// let struct_val = struct_type.const_named_struct(&[]);
    /// let struct_array = struct_type.const_array(&[struct_val, struct_val]);
    ///
    /// assert!(struct_array.is_const());
    /// ```
    pub fn const_array(self, values: &[StructValue<'ctx>]) -> ArrayValue<'ctx> {
        unsafe { ArrayValue::new_const_array(&self, values) }
    }
}

unsafe impl AsTypeRef for StructType<'_> {
    fn as_type_ref(&self) -> LLVMTypeRef {
        self.struct_type.ty
    }
}

impl Display for StructType<'_> {
    fn fmt(&self, f: &mut fmt::Formatter<'_>) -> fmt::Result {
        write!(f, "{}", self.print_to_string())
    }
}

/// Iterate over all `BasicTypeEnum`s in a struct.
#[derive(Debug)]
pub struct FieldTypesIter<'ctx> {
    st: StructType<'ctx>,
    i: u32,
    count: u32,
}

impl<'ctx> Iterator for FieldTypesIter<'ctx> {
    type Item = BasicTypeEnum<'ctx>;

    fn next(&mut self) -> Option<Self::Item> {
        if self.i < self.count {
            let result = unsafe { self.st.get_field_type_at_index_unchecked(self.i) };
            self.i += 1;
            Some(result)
        } else {
            None
        }
    }
}<|MERGE_RESOLUTION|>--- conflicted
+++ resolved
@@ -209,12 +209,8 @@
             all(feature = "llvm15-0", not(feature = "typed-pointers")),
             all(feature = "llvm16-0", not(feature = "typed-pointers")),
             feature = "llvm17-0",
-<<<<<<< HEAD
-            feature = "llvm18-0",
+            feature = "llvm18-1",
             feature = "llvm19-1"
-=======
-            feature = "llvm18-1"
->>>>>>> d7e646b1
         ),
         deprecated(
             note = "Starting from version 15.0, LLVM doesn't differentiate between pointer types. Use Context::ptr_type instead."
