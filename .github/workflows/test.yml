name: Test Suite and Doc

on: [push, pull_request]

env:
  CARGO_TERM_COLOR: always
  DOC_LLVM_FEATURE: llvm18-1
  DOC_LLVM_VERSION: "18.1"
  DOC_PATH: target/doc

jobs:
  lint:
    name: Linting
    runs-on: ubuntu-latest
    steps:
      - name: Checkout Repo
        uses: actions/checkout@v4
      - name: Install Rust Stable
        uses: dtolnay/rust-toolchain@stable
      - name: Install typos
        uses: taiki-e/install-action@typos
      - name: Check typos
        run: typos .
      - name: Check code formatting
        run: cargo fmt --check
  tests:
    name: "LLVM ${{ matrix.llvm-version[0] }}: ${{ matrix.os }}"
    runs-on: ${{ matrix.os }}
    strategy:
      matrix:
        llvm-version:
          - ["8.0", "8-0"]
          - ["9.0", "9-0"]
          - ["10.0", "10-0"]
          - ["11.0", "11-0"]
          - ["12.0", "12-0"]
          - ["13.0", "13-0"]
          - ["14.0", "14-0"]
          - ["15.0", "15-0"]
          - ["16.0", "16-0"]
          - ["17.0", "17-0"]
<<<<<<< HEAD
          - ["18.1", "18-0"]
          - ["19.1", "19-1"]
=======
          - ["18.1", "18-1"]
>>>>>>> d7e646b1
        include:
          - os: ubuntu-22.04
    steps:
      - name: Checkout Repo
        uses: actions/checkout@v4
      - name: Install Dependencies
        run: sudo apt update && sudo apt install -y libtinfo5
      - name: Install LLVM and Clang (LLVM >= 7.1)
<<<<<<< HEAD
        uses: sagudev/install-llvm-action@new
        if: ${{ matrix.llvm-version[0] > 7 }}
        with:
          version: ${{ matrix.llvm-version[0] }}
      - name: Install LLVM and Clang (LLVM <= 7)
        uses: KyleMayes/install-llvm-action@v1
        if: ${{ matrix.llvm-version[0] <= 7 }}
=======
        uses: KyleMayes/install-llvm-action@v2
>>>>>>> d7e646b1
        with:
          version: ${{ matrix.llvm-version[0] }}
      - name: llvm-config
        run: llvm-config --version --bindir --libdir
      - name: Install Rust Stable
        uses: dtolnay/rust-toolchain@stable
      - name: cargo clippy
        run: cargo clippy --tests --features llvm${{ matrix.llvm-version[1] }} -- -D warnings
      - name: Build
        run: cargo build --release --features llvm${{ matrix.llvm-version[1] }} --verbose
      - name: Run tests
        run: cargo test --release --features llvm${{ matrix.llvm-version[1] }} --verbose
      - name: Build example
        run: cargo build --example kaleidoscope --features llvm${{ matrix.llvm-version[1] }} --verbose
  doc:
    name: Documentation
    runs-on: ubuntu-22.04
    needs: [lint, tests]
    if: github.event_name == 'push' && github.ref == 'refs/heads/master'
    steps:
      - uses: actions/checkout@v4
      - uses: sagudev/install-llvm-action@new
        with:
          version: ${{ env.DOC_LLVM_VERSION }}
      - name: Install Rust Nightly
        uses: dtolnay/rust-toolchain@nightly
      - name: Build Documentation
        run: cargo +nightly doc --features ${{ env.DOC_LLVM_FEATURE }},nightly --verbose
      - name: Doc Index Page Redirection
        run: echo '<meta http-equiv="refresh" content="1; url=inkwell/index.html">' > ${{ env.DOC_PATH }}/index.html
      - name: Deploy Documentation
        uses: peaceiris/actions-gh-pages@v3
        with:
          github_token: ${{ secrets.GITHUB_TOKEN }}
          publish_dir: ${{ env.DOC_PATH }}
          force_orphan: true<|MERGE_RESOLUTION|>--- conflicted
+++ resolved
@@ -1,6 +1,6 @@
 name: Test Suite and Doc
 
-on: [push, pull_request]
+on: [ push, pull_request ]
 
 env:
   CARGO_TERM_COLOR: always
@@ -13,90 +13,82 @@
     name: Linting
     runs-on: ubuntu-latest
     steps:
-      - name: Checkout Repo
-        uses: actions/checkout@v4
-      - name: Install Rust Stable
-        uses: dtolnay/rust-toolchain@stable
-      - name: Install typos
-        uses: taiki-e/install-action@typos
-      - name: Check typos
-        run: typos .
-      - name: Check code formatting
-        run: cargo fmt --check
+    - name: Checkout Repo
+      uses: actions/checkout@v4
+    - name: Install Rust Stable
+      uses: dtolnay/rust-toolchain@stable
+    - name: Install typos
+      uses: taiki-e/install-action@typos
+    - name: Check typos
+      run: typos .
+    - name: Check code formatting
+      run: cargo fmt --check
   tests:
     name: "LLVM ${{ matrix.llvm-version[0] }}: ${{ matrix.os }}"
     runs-on: ${{ matrix.os }}
     strategy:
       matrix:
         llvm-version:
-          - ["8.0", "8-0"]
-          - ["9.0", "9-0"]
-          - ["10.0", "10-0"]
-          - ["11.0", "11-0"]
-          - ["12.0", "12-0"]
-          - ["13.0", "13-0"]
-          - ["14.0", "14-0"]
-          - ["15.0", "15-0"]
-          - ["16.0", "16-0"]
-          - ["17.0", "17-0"]
-<<<<<<< HEAD
-          - ["18.1", "18-0"]
-          - ["19.1", "19-1"]
-=======
-          - ["18.1", "18-1"]
->>>>>>> d7e646b1
+        - [ "8.0", "8-0" ]
+        - [ "9.0", "9-0" ]
+        - [ "10.0", "10-0" ]
+        - [ "11.0", "11-0" ]
+        - [ "12.0", "12-0" ]
+        - [ "13.0", "13-0" ]
+        - [ "14.0", "14-0" ]
+        - [ "15.0", "15-0" ]
+        - [ "16.0", "16-0" ]
+        - [ "17.0", "17-0" ]
+        - [ "18.1", "18-1" ]
+        - [ "19.1", "19-1" ]
         include:
-          - os: ubuntu-22.04
+        - os: ubuntu-22.04
     steps:
-      - name: Checkout Repo
-        uses: actions/checkout@v4
-      - name: Install Dependencies
-        run: sudo apt update && sudo apt install -y libtinfo5
-      - name: Install LLVM and Clang (LLVM >= 7.1)
-<<<<<<< HEAD
-        uses: sagudev/install-llvm-action@new
-        if: ${{ matrix.llvm-version[0] > 7 }}
-        with:
-          version: ${{ matrix.llvm-version[0] }}
-      - name: Install LLVM and Clang (LLVM <= 7)
-        uses: KyleMayes/install-llvm-action@v1
-        if: ${{ matrix.llvm-version[0] <= 7 }}
-=======
-        uses: KyleMayes/install-llvm-action@v2
->>>>>>> d7e646b1
-        with:
-          version: ${{ matrix.llvm-version[0] }}
-      - name: llvm-config
-        run: llvm-config --version --bindir --libdir
-      - name: Install Rust Stable
-        uses: dtolnay/rust-toolchain@stable
-      - name: cargo clippy
-        run: cargo clippy --tests --features llvm${{ matrix.llvm-version[1] }} -- -D warnings
-      - name: Build
-        run: cargo build --release --features llvm${{ matrix.llvm-version[1] }} --verbose
-      - name: Run tests
-        run: cargo test --release --features llvm${{ matrix.llvm-version[1] }} --verbose
-      - name: Build example
-        run: cargo build --example kaleidoscope --features llvm${{ matrix.llvm-version[1] }} --verbose
+    - name: Checkout Repo
+      uses: actions/checkout@v4
+    - name: Install Dependencies
+      run: sudo apt update && sudo apt install -y libtinfo5
+    - name: Install LLVM and Clang (LLVM >= 7.1)
+      uses: KyleMayes/install-llvm-action@v2
+      if: ${{ matrix.llvm-version[0] > 7 }}
+      with:
+        version: ${{ matrix.llvm-version[0] }}
+    - name: Install LLVM and Clang (LLVM <= 7)
+      uses: KyleMayes/install-llvm-action@v1
+      if: ${{ matrix.llvm-version[0] <= 7 }}
+      with:
+        version: ${{ matrix.llvm-version[0] }}
+    - name: llvm-config
+      run: llvm-config --version --bindir --libdir
+    - name: Install Rust Stable
+      uses: dtolnay/rust-toolchain@stable
+    - name: cargo clippy
+      run: cargo clippy --tests --features llvm${{ matrix.llvm-version[1] }} -- -D warnings
+    - name: Build
+      run: cargo build --release --features llvm${{ matrix.llvm-version[1] }} --verbose
+    - name: Run tests
+      run: cargo test --release --features llvm${{ matrix.llvm-version[1] }} --verbose
+    - name: Build example
+      run: cargo build --example kaleidoscope --features llvm${{ matrix.llvm-version[1] }} --verbose
   doc:
     name: Documentation
     runs-on: ubuntu-22.04
-    needs: [lint, tests]
+    needs: [ lint, tests ]
     if: github.event_name == 'push' && github.ref == 'refs/heads/master'
     steps:
-      - uses: actions/checkout@v4
-      - uses: sagudev/install-llvm-action@new
-        with:
-          version: ${{ env.DOC_LLVM_VERSION }}
-      - name: Install Rust Nightly
-        uses: dtolnay/rust-toolchain@nightly
-      - name: Build Documentation
-        run: cargo +nightly doc --features ${{ env.DOC_LLVM_FEATURE }},nightly --verbose
-      - name: Doc Index Page Redirection
-        run: echo '<meta http-equiv="refresh" content="1; url=inkwell/index.html">' > ${{ env.DOC_PATH }}/index.html
-      - name: Deploy Documentation
-        uses: peaceiris/actions-gh-pages@v3
-        with:
-          github_token: ${{ secrets.GITHUB_TOKEN }}
-          publish_dir: ${{ env.DOC_PATH }}
-          force_orphan: true+    - uses: actions/checkout@v4
+    - uses: sagudev/install-llvm-action@new
+      with:
+        version: ${{ env.DOC_LLVM_VERSION }}
+    - name: Install Rust Nightly
+      uses: dtolnay/rust-toolchain@nightly
+    - name: Build Documentation
+      run: cargo +nightly doc --features ${{ env.DOC_LLVM_FEATURE }},nightly --verbose
+    - name: Doc Index Page Redirection
+      run: echo '<meta http-equiv="refresh" content="1; url=inkwell/index.html">' > ${{ env.DOC_PATH }}/index.html
+    - name: Deploy Documentation
+      uses: peaceiris/actions-gh-pages@v3
+      with:
+        github_token: ${{ secrets.GITHUB_TOKEN }}
+        publish_dir: ${{ env.DOC_PATH }}
+        force_orphan: true